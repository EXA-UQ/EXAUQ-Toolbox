--- conflicted
+++ resolved
@@ -257,17 +257,10 @@
 ```
 
 <div class="result" markdown>
-<<<<<<< HEAD
-    GaussianProcessPrediction(estimate=np.float64(2.9826683624886554), variance=np.float64(0.325215115250463), standard_deviation=0.5702763498957878)
-    Point estimate: 2.9826683624886554
-    Variance of estimate: 0.325215115250463
-    Standard deviation of estimate: 0.5702763498957878
-=======
-    GaussianProcessPrediction(estimate=np.float64(2549.6067956627085), variance=np.float64(2.5214405357837677), standard_deviation=1.5879044479387818)
-    Point estimate: 2549.6067956627085
-    Variance of estimate: 2.5214405357837677
-    Standard deviation of estimate: 1.5879044479387818
->>>>>>> 770bca3f
+    GaussianProcessPrediction(estimate=np.float64(2.9826684067060256), variance=np.float64(0.32521525457807776), standard_deviation=0.5702764720537555)
+    Point estimate: 2.9826684067060256
+    Variance of estimate: 0.32521525457807776
+    Standard deviation of estimate: 0.5702764720537555
     
 </div>
 
@@ -284,15 +277,9 @@
 ```
 
 <div class="result" markdown>
-<<<<<<< HEAD
-    Predicted value: 2.9826683624886554
+    Predicted value: 2.9826684067060256
     Actual simulator value: 2.5857864376269055
-    Percentage error: 15.348596430337324
-=======
-    Predicted value: 2549.6067956627085
-    Actual simulator value: 2548.835786437627
-    Percentage error: 0.03024946641066045
->>>>>>> 770bca3f
+    Percentage error: 15.34859814035365
     
 </div>
 
@@ -311,11 +298,7 @@
 
 
 <div class="result" markdown>
-<<<<<<< HEAD
-    0.7480505652032704
-=======
-    0.7203375595393211
->>>>>>> 770bca3f
+    0.748050552857078
 </div>
 
 
