--- conflicted
+++ resolved
@@ -132,11 +132,7 @@
     {
      "data": {
       "text/plain": [
-<<<<<<< HEAD
        "Input(np.float64(0.9999999927873561), np.float64(0.685846006795997))"
-=======
-       "Input(np.float64(-0.9070564056392206), np.float64(56.097911204047094))"
->>>>>>> 770bca3f
       ]
      },
      "execution_count": 3,
@@ -173,19 +169,11 @@
     {
      "data": {
       "text/plain": [
-<<<<<<< HEAD
        "(Input(np.float64(0.3001068692416256), np.float64(1.499999992043419)),\n",
        " Input(np.float64(0.9999999940272527), np.float64(0.6827288043042945)),\n",
        " Input(np.float64(0.9999999908553229), np.float64(-0.17580958220167098)),\n",
        " Input(np.float64(8.108317856025948e-08), np.float64(-0.09245459974117543)),\n",
        " Input(np.float64(3.472637821744229e-08), np.float64(1.1989562536704057)))"
-=======
-       "(Input(np.float64(0.33459334625241466), np.float64(56.17510735165927)),\n",
-       " Input(np.float64(-0.8772275334816753), np.float64(53.03367771052997)),\n",
-       " Input(np.float64(0.968565362159975), np.float64(55.29203909018786)),\n",
-       " Input(np.float64(-0.8394519620225538), np.float64(54.96352908210561)),\n",
-       " Input(np.float64(0.8254180720895394), np.float64(49.12315716750645)))"
->>>>>>> 770bca3f
       ]
      },
      "execution_count": 4,
@@ -323,19 +311,11 @@
      "name": "stdout",
      "output_type": "stream",
      "text": [
-<<<<<<< HEAD
       "==> Updated with new design point (np.float64(0.14003671541359486), np.float64(-0.4805211312414538))\n",
       "==> Updated with new design point (np.float64(0.8645908414075432), np.float64(-0.48118979379636095))\n",
       "==> Updated with new design point (np.float64(0.4266710079237041), np.float64(1.3370823111949688))\n",
       "==> Updated with new design point (np.float64(0.1967206708527246), np.float64(0.3490937268758585))\n",
       "==> Updated with new design point (np.float64(0.9492958582468767), np.float64(1.4009925495974398))\n"
-=======
-      "==> Updated with new design point (np.float64(0.9999999779045095), np.float64(13.781203408508816))\n",
-      "==> Updated with new design point (np.float64(-0.9999998854242323), np.float64(40.70501357888884))\n",
-      "==> Updated with new design point (np.float64(-0.6678599807802963), np.float64(99.99999946484502))\n",
-      "==> Updated with new design point (np.float64(0.4308096723585759), np.float64(99.99999981433939))\n",
-      "==> Updated with new design point (np.float64(0.6183988128087137), np.float64(1.0000004599063033))\n"
->>>>>>> 770bca3f
      ]
     }
    ],
