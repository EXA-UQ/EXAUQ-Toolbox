import copy
import itertools
import math
<<<<<<< HEAD
from collections.abc import Sequence
=======
from collections.abc import Collection, Sequence
>>>>>>> abb9d0f1
from numbers import Real
from typing import Any, Optional

import numpy as np
from scipy.stats import norm

from exauq.core.modelling import (
    AbstractGaussianProcess,
    GaussianProcessPrediction,
    Input,
    MultiLevel,
    MultiLevelGaussianProcess,
    OptionalFloatPairs,
    SimulatorDomain,
    TrainingDatum,
)
from exauq.core.numerics import equal_within_tolerance
from exauq.utilities.optimisation import maximise
from exauq.utilities.validation import check_int


def _check_collection_of_inputs(coll: Any, name: str):
    """Check whether the given `coll` is a collection of ``Input`` objects, raising a
    TypeError if not. `name` is used to refer to the collection in error messages."""

    if not isinstance(coll, Collection):
        raise TypeError(
            f"Expected '{name}' to be a collection of {Input} objects, "
            f"but received {type(coll)} instead."
        )
    elif any(not isinstance(x, Input) for x in coll):
        raise TypeError(
            f"Expected '{name}' to be a collection of {Input} objects, "
            f"but this is not the case."
        )
    else:
        pass


def _find_input_outside_domain(
    inputs: Collection[Input], domain: SimulatorDomain
) -> Optional[Input]:
    """Find an input not contained in `domain` from the given collection `inputs`, or
    return None if no such input exists."""

    for x in inputs:
        if x not in domain:
            return x
        else:
            continue

    return None


class SimpleDesigner(object):
    """A designer producing simulator inputs based on random generation.

    This designer produces simulator inputs by sampling each coordinate uniformly. The
    inputs created all belong to the supplied simulator domain.

    Parameters
    ----------
    domain : SimulatorDomain
        A domain for a simulator.
    """

    def __init__(self, domain: SimulatorDomain):
        self._domain = domain

    def make_design_batch(self, size: int) -> list[Input]:
        """Create a batch of new simulator inputs.

        The inputs returned are created by sampling each coordinate uniformly.

        Parameters
        ----------
        size : int
            The number of inputs to create.

        Returns
        -------
        list[Input]
            A batch of new simulator inputs.
        """
        check_int(
            size,
            TypeError(f"Expected 'size' to be an integer but received {type(size)}."),
        )
        if size < 0:
            raise ValueError(
                f"Expected 'size' to be a non-negative integer but is equal to {size}."
            )

        rng = np.random.default_rng()
        return [
            self._domain.scale(rng.uniform(size=self._domain.dim)) for _ in range(size)
        ]


def compute_loo_errors_gp(
    gp: AbstractGaussianProcess,
    domain: SimulatorDomain,
    loo_errors_gp: Optional[AbstractGaussianProcess] = None,
) -> AbstractGaussianProcess:
    """Calculate a Gaussian process trained on normalised expected squared leave-one-out
    (LOO) errors.

    The errors are computed from the supplied Gaussian process, `gp`. This involves
    training a Gaussian process (GP) for each leave-one-out subset of the training data of
    `gp` and calculating the normalised expected squared error at the left-out training
    point for each intermediary GP. Note that the intermediary leave-one-out GPs are fit
    to data using the fitted hyperparameters *from the supplied `gp`*, which avoids costly
    re-estimation of hyperparameters. The resulting errors, together with the
    corresponding left out simulator inputs, form the training data for the output GP. The
    output GP is trained with a lower bound on the correlation length scale parameters
    (see the Notes section).

    By default, the returned ``AbstractGaussianProcess`` object will be a deep copy of
    `gp` trained on the leave-one-out errors. Alternatively, another
    ``AbstractGaussianProcess`` can be supplied that will be trained on the leave-one-out
    errors and returned (thus it will be modified in-place as well as returned).

    Parameters
    ----------
    gp : AbstractGaussianProcess
        A Gaussian process to calculate the normalised expected squared LOO errors for.
    domain : SimulatorDomain
        The domain of a simulator that the Gaussian process `gp` emulates. The data on
        which `gp` is trained are expected to have simulator inputs only from this domain.
    loo_errors_gp : Optional[AbstractGaussianProcess], optional
        (Default: None) Another Gaussian process that is trained on the LOO errors to
        create the output to this function. If ``None`` then a deep copy of `gp` will
        be used instead.

    Returns
    -------
    AbstractGaussianProcess
        A Gaussian process that is trained on the normalised expected square LOO errors
        of `gp`. If `loo_errors_gp` was supplied then (a reference to) this object will be
        returned (except now it has been fit to the LOO errors).

    Raises
    ------
    ValueError
        If any of the training inputs in `gp` do not belong to the simulator domain `domain`.

    Notes
    -----
    The lower bounds on the correlation length scale parameters are obtained by
    multiplying the lengths of the domain's dimensions by ``sqrt(-0.5 / log(10 ** (-8)))``.
    """

    if not isinstance(gp, AbstractGaussianProcess):
        raise TypeError(
            f"Expected 'gp' to be of type AbstractGaussianProcess, but received {type(gp)} "
            "instead."
        )

    if not isinstance(domain, SimulatorDomain):
        raise TypeError(
            f"Expected 'domain' to be of type SimulatorDomain, but received {type(domain)} "
            "instead."
        )

    if not all(datum.input in domain for datum in gp.training_data):
        raise ValueError(
            "Expected all training inputs in 'gp' to belong to the domain 'domain', but "
            "this is not the case."
        )

    if not (loo_errors_gp is None or isinstance(loo_errors_gp, AbstractGaussianProcess)):
        raise TypeError(
            "Expected 'loo_errors_gp' to be None or of type AbstractGaussianProcess, but "
            f"received {type(loo_errors_gp)} instead."
        )

    error_training_data = []
    loo_gp = copy.deepcopy(gp)
    for leave_out_idx, datum in enumerate(gp.training_data):
        # Fit LOO GP, storing into loo_gp
        _ = compute_loo_gp(gp, leave_out_idx, loo_gp=loo_gp)

        # Add training input and nes error
        loo_prediction = loo_gp.predict(datum.input)
        nes_loo_error = loo_prediction.nes_error(datum.output)
        error_training_data.append(TrainingDatum(datum.input, nes_loo_error))

    gp_e = loo_errors_gp if loo_errors_gp is not None else copy.deepcopy(gp)
    bounds = _compute_loo_error_bounds(domain)
    gp_e.fit(error_training_data, hyperparameter_bounds=bounds)
    return gp_e


def _compute_loo_error_bounds(domain: SimulatorDomain) -> Sequence[OptionalFloatPairs]:
    """Compute bounds on correlation length scale parameters to use when fitting a
    Gaussian process to leave-one-out errors.

    This is as specified in Mohammadi, H. et al. (2022) "Cross-Validation-based Adaptive
    Sampling for Gaussian process models". DOI: https://doi.org/10.1137/21M1404260
    """

    # Note: the following is a simplification of sqrt(-0.5 / log(10 ** (-8))) from paper
    bound_scale = 0.25 / math.sqrt(math.log(10))
    return [(bound_scale * (bnd[1] - bnd[0]), None) for bnd in domain.bounds] + [
        (None, None)
    ]


def compute_loo_gp(
    gp: AbstractGaussianProcess,
    leave_out_idx: int,
    loo_gp: Optional[AbstractGaussianProcess] = None,
) -> AbstractGaussianProcess:
    """Calculate a leave-one-out (LOO) Gaussian process.

    The returned Gaussian process (GP) is obtained by training it on all training data
    from the supplied GP except for one datum (the 'left out' datum). It is trained using
    the fitted hyperparameters *from the supplied Gaussian process `gp`*.

    By default, the returned ``AbstractGaussianProcess`` object will be a deep copy of
    `gp` trained on the leave-one-out data. Alternatively, another
    ``AbstractGaussianProcess`` can be supplied that will be trained on the leave-one-out
    data and returned (thus it will be modified in-place as well as returned). This can
    be more efficient when repeated calculation of a LOO GP is required.

    Parameters
    ----------
    gp : AbstractGaussianProcess
        A Gaussian process to form the basis for the LOO GP.
    leave_out_idx : int
        The index for the training datum of `gp` to leave out. This should be an index
        of the sequence returned by the ``gp.training_data`` property.
    loo_gp : Optional[AbstractGaussianProcess], optional
        (Default: None) Another Gaussian process that is trained on the LOO data and then
        returned. If ``None`` then a deep copy of `gp` will be used instead.

    Returns
    -------
    AbstractGaussianProcess
        A Gaussian process that is trained on all training data from `gp` except the datum
        that is left out.

    Raises
    ------
    ValueError
        If the supplied ``AbstractGaussianProcess`` hasn't been trained on any data.
    """

    if not isinstance(gp, AbstractGaussianProcess):
        raise TypeError(
            f"Expected 'gp' to be of type AbstractGaussianProcess, but received {type(gp)} "
            "instead."
        )

    if not isinstance(leave_out_idx, int):
        raise TypeError(
            f"Expected 'leave_out_idx' to be of type int, but received {type(leave_out_idx)} "
            "instead."
        )

    if not (loo_gp is None or isinstance(loo_gp, AbstractGaussianProcess)):
        raise TypeError(
            "Expected 'loo_gp' to be None or of type AbstractGaussianProcess, but "
            f"received {type(loo_gp)} instead."
        )

    if len(gp.training_data) < 2:
        raise ValueError(
            "Cannot compute leave one out error with 'gp' because it has not been trained "
            "on at least 2 data points."
        )

    for dat1, dat2 in itertools.combinations(gp.training_data, 2):
        if dat1.input == dat2.input:
            raise ValueError(
                "Cannot compute leave one out error with 'gp' because simulator input "
                f"{dat1.input} is repeated in the training data."
            )

    if not 0 <= leave_out_idx < len(gp.training_data):
        raise ValueError(
            f"Leave out index {leave_out_idx} is not within the bounds of the training "
            "data for 'gp'."
        )

    remaining_data = (
        gp.training_data[:leave_out_idx] + gp.training_data[leave_out_idx + 1 :]
    )
    loo_gp_ = loo_gp if loo_gp is not None else copy.deepcopy(gp)
    loo_gp_.fit(remaining_data, hyperparameters=gp.fit_hyperparameters)
    return loo_gp_


class PEICalculator:
    """
    A calculator of pseudo-expected improvement (PEI) for Gaussian processes.

    Implements the PEI detailed in Mohammadi et. al. (2022)[1]_. The functionality in this
    class applies to Gaussian processes that have been trained on data with inputs lying
    in the supplied simulator domain.

    If `additional_repulsion_pts` is provided, then these simulator inputs will be used as
    repulsion points when calculating pseudo-expected improvement of the LOO errors GP (in
    addition to the training inputs for the provided Gaussian process and the
    pseudopoints, which are always used as repulsion points). The additional
    repulsion points must belong to the simulator domain `domain`.

    Deep copies of the supplied `gp` and `domain` are stored internally upon initialisation of a new
    instance and subsequently used for calculations. This means that if the supplied `gp`
    or `domain` are modified after creation of a ``PEICalculator`` instance, then this
    won't affect the instance's behaviour. As a typical example, if a ``PEICalculator``
    instance ``pei`` is created with `gp` and `gp` is then trained on new data, then this
    won't be reflected in the calculation of pseudo-expected improvement, repulsion or
    expected improvement using ``pei``. To calculate these values for the updated ``gp``,
    a new ``PEICalculator`` instance would need to be created with the new version of
    ``gp``.

    Parameters
    ----------
    domain : SimulatorDomain
        The domain of a simulation.
    gp : AbstractGaussianProcess
        A Gaussian process model, which is trained on data where the simulator inputs are
        in `domain`.
    additional_repulsion_pts : collection of Input, optional
        (Default: None) A collection of simulator inputs from `domain` that should be used
        as repulsion points when computing pseudo-expected improvement.

    Attributes
    ----------
    repulsion_points : tuple[Input]
        (Read-only) The current set of repulsion points used in calculations; as a tuple
        with no repeated elements.

    Raises
    ------
    ValueError
        If any of the new repulsion points don't belong to the supplied simulator domain.

    Examples
    --------
    >>> domain = SimulatorDomain(...)
    >>> gp_model = AbstractGaussianProcess(...)
    >>> pei_calculator = PEICalculator(domain, gp_model)
    >>> pei_value = pei_calculator.compute(trial_point)

    Notes
    -----
    This class computes the PEI for given inputs in a simulation domain, which features both expected
    improvement and a repulsion factor. Large values of pseudo-expected improvement indicate new
    inputs that reduce predictive uncertainty while not being too close to already-seen inputs.
    Optimising against PEI supports the search of experimental designs that balances exploration
    and exploitation of the input space.

    References
    ----------
    .. [1] Mohammadi, H. et al. (2022) "Cross-Validation-based Adaptive Sampling for
        Gaussian process models". DOI: https://doi.org/10.1137/21M1404260
    """

    def __init__(
        self,
        domain: SimulatorDomain,
        gp: AbstractGaussianProcess,
        additional_repulsion_pts: Optional[Collection[Input]] = None,
    ):
        if not isinstance(domain, SimulatorDomain):
            raise TypeError(
                f"Expected 'domain' to be of type SimulatorDomain, but received {type(domain)} "
                "instead."
            )
        if not isinstance(gp, AbstractGaussianProcess):
            raise TypeError(
                f"Expected 'gp' to be of type AbstractGaussianProcess, but received {type(gp)} "
                "instead."
            )

        self._domain = copy.deepcopy(domain)
        self._gp = copy.deepcopy(gp)
        self._validate_training_data()
        self._max_targets = self._calculate_max_targets()
        self._standard_norm = norm(loc=0, scale=1)

        # Initialise repulsion points
        training_inputs = [datum.input for datum in gp.training_data]
        self._other_repulsion_points = []
        self._add_repulsion_points(domain.calculate_pseudopoints(training_inputs))
        self._add_repulsion_points(
            self._parse_additional_repulsion_pts(additional_repulsion_pts, domain)
        )

    @staticmethod
    def _parse_additional_repulsion_pts(
        additional_repulsion_pts: Any, domain: SimulatorDomain
    ) -> list[Input]:

        if additional_repulsion_pts is None:
            return list()
        else:
            _check_collection_of_inputs(
                additional_repulsion_pts,
                name=f"{additional_repulsion_pts=}".split("=")[0],
            )
            if input_outside_domain := _find_input_outside_domain(
                additional_repulsion_pts, domain
            ):
                raise ValueError(
                    "Additional repulsion points must belong to simulator domain 'domain', "
                    f"but found input {input_outside_domain}."
                )
            else:
                return list(additional_repulsion_pts)

    @property
    def repulsion_points(self) -> tuple[Input]:
        """(Read-only) The current set of repulsion points used in calculations."""

        training_points = [datum.input for datum in self._gp.training_data]
        return tuple(self._other_repulsion_points + training_points)

    def _calculate_max_targets(self) -> Real:
        return max(self._gp.training_data, key=lambda datum: datum.output).output

    def _validate_training_data(self) -> None:
        if not self._gp.training_data:
            raise ValueError("Expected 'gp' to have nonempty training data.")

        if not all(isinstance(datum, TrainingDatum) for datum in self._gp.training_data):
            raise TypeError(
                "All elements in 'gp' training data must be instances of TrainingDatum"
            )

    def _validate_input_type(self, x: Any, method_name: str) -> Input:
        if not isinstance(x, Input):
            raise TypeError(
                f"In method '{method_name}', expected 'x' to be one of type {Input}, "
                f"but received {type(x)} instead."
            )

        return x

    def compute(self, x: Input) -> Real:
        """
        Compute the pseudo-expected improvement (PEI) for a given input.

        Parameters
        ----------
        x : Input
            The simulator input to calculate PEI for.

        Returns
        -------
        Real
            The computed PEI value for the given input.

        Examples
        --------
        >>> input_point = Input(2.0, 3.0)
        >>> pei = pei_calculator.compute(input_point)

        >>> array_input = np.array([2.0, 3.0])
        >>> pei = pei_calculator.compute(array_input)

        Notes
        -----
        This method calculates the PEI at a given point `x`, which is the product of the
        expected improvement (EI) and the repulsion factor. The PEI is a metric used in
        Bayesian optimisation to balance exploration and exploitation, taking into account
        both the potential improvement over the current best target and the desire to
        explore less sampled regions of the domain.
        """

        return self.expected_improvement(x) * self.repulsion(x)

    def add_repulsion_points(self, repulsion_points: Collection[Input]) -> None:
        """
        Add simulator inputs to the set of repulsion points.

        Updates the internal set of repulsion points used in the repulsion factor
        calculation. The additional repulsion points must belong to the simulator domain
        for this object (i.e. ``self.domain``). Simulator inputs very positively
        correlated with repulsion points result in low repulsion values, whereas inputs
        very negatively correlated with repulsion points result in high repulsion values.

        Parameters
        ----------
        x : collection of Input
            The inputs to be added to the repulsion points set.

        Raises
        ------
        ValueError
            If any of the new repulsion points don't belong to this object's simulator
            domain.

        Examples
        --------
        >>> repulsion_point = Input(4.0, 5.0)
        >>> pei_calculator.add_repulsion_points([repulsion_point])

        >>> repulsion_points = [Input(4.0, 5.0), Input(4.1, 5.1)]
        >>> pei_calculator.add_repulsion_points(repulsion_points)
        """

        _check_collection_of_inputs(
            repulsion_points, name=f"{repulsion_points=}".split("=")[0]
        )

        if input_not_in_domain := _find_input_outside_domain(
            repulsion_points, self._domain
        ):
            raise ValueError(
                f"Repulsion points must belong to the simulator domain for this {__class__.__name__}, "
                f"but found input {input_not_in_domain}."
            )

        self._add_repulsion_points(repulsion_points)

        return None

    def _add_repulsion_points(self, repulsion_points: Collection[Input]) -> None:
        """Add new repulsion points (without arg validation); cf. add_repulsion_points."""

        for x in repulsion_points:
            if x not in self.repulsion_points:
                self._other_repulsion_points.append(x)

        return None

    def expected_improvement(self, x: Input) -> Real:
        """
        Calculate the expected improvement (EI) for a given input.

        If the standard deviation of the prediction is within the default
        tolerance ``exauq.core.numerics.FLOAT_TOLERANCE`` of 0 then the EI returned is 0.0.

        Parameters
        ----------
        x : Input
            The simulator input to calculate expected improvement for.

        Returns
        -------
        Real
            The expected improvement value for the given input.

        Examples
        --------
        >>> input_point = Input(1.0, 2.0)
        >>> ei = pei_calculator.expected_improvement(input_point)

        >>> array_input = np.array([1.0, 2.0])
        >>> ei = pei_calculator.expected_improvement(array_input)

        Notes
        -----
        This method computes the EI of the given input point `x` using the Gaussian
        process stored within this instance. EI is a measure used in Bayesian optimisation
        and is particularly useful for guiding the selection of points in the domain where
        the objective function should be evaluated next. It is calculated based on the
        model's prediction at `x`, the current maximum target value, and the standard
        deviation of the prediction.
        """

        validated_x = self._validate_input_type(x, "expected_improvement")
        prediction = self._gp.predict(validated_x)

        if equal_within_tolerance(prediction.standard_deviation, 0):
            return 0.0

        u = (prediction.estimate - self._max_targets) / prediction.standard_deviation

        cdf_u = self._standard_norm.cdf(u)
        pdf_u = self._standard_norm.pdf(u)

        return (
            prediction.estimate - self._max_targets
        ) * cdf_u + prediction.standard_deviation * pdf_u

    def repulsion(self, x: Input) -> Real:
        """
        Calculate the repulsion factor for a given simulator input.

        This method calculates a repulsion effect of a given point `x` in relation to
        other, stored repulsion points. It is calculated as the product of terms ``1 -
        correlation(x, rp)``, where ``rp`` is a repulsion point and the correlation is
        computed with the Gaussian process supplied at this object's initialisation. The
        repulsion factor approaches zero for inputs that tend towards repulsion points (
        and is equal to zero at repulsion points). This can be used to discourage the
        selection of points near already sampled locations, facilitating exploration of
        the input space.

        Parameters
        ----------
        x : Input
            The simulator input to calculate the repulsion factor for.

        Returns
        -------
        Real
            The repulsion factor for the given input.

        Examples
        --------
        >>> input_point = Input(1.5, 2.5)
        >>> repulsion_factor = pei_calculator.repulsion(input_point)

        >>> array_input = np.array([1.5, 2.5])
        >>> repulsion_factor = pei_calculator.repulsion(array_input)
        """

        validated_x = self._validate_input_type(x, "repulsion")

        covariance_matrix = self._gp.covariance_matrix([validated_x])
        correlations = (
            np.array(covariance_matrix) / self._gp.fit_hyperparameters.process_var
        )
        inputs_term = np.prod(1 - correlations, axis=1)

        other_repulsion_pts_term = np.prod(
            1
            - np.array(self._gp.correlation([validated_x], self._other_repulsion_points)),
            axis=1,
        )

        return float(inputs_term * other_repulsion_pts_term)


def compute_single_level_loo_samples(
    gp: AbstractGaussianProcess,
    domain: SimulatorDomain,
    batch_size: int = 1,
    additional_repulsion_pts: Optional[Collection[Input]] = None,
    loo_errors_gp: Optional[AbstractGaussianProcess] = None,
    seed: Optional[int] = None,
) -> tuple[Input]:
    """Compute a new batch of design points adaptively for a single-level Gaussian process.

    Implements the cross-validation-based adaptive sampling for emulators, as described in
    Mohammadi et. al. (2022)[1]_. This involves computing a Gaussian process (GP) trained
    on normalised expected squared errors arising from a leave-one-out (LOO)
    cross-validation, then finding design points that maximise the pseudo-expected
    improvement of this LOO errors GP.

    If `additional_repulsion_pts` is provided, then these simulator inputs will be used as
    repulsion points when calculating pseudo-expected improvement of the LOO errors GP (in
    addition to pseudopoints, which are always used as repulsion points). The additional
    repulsion points must belong to the simulator domain `domain`. See ``PEICalculator``
    for further details on repulsion points and ``exauq.core.modelling.SimulatorDomain``
    for further details on pseudopoints.

    By default, a deep copy of the main GP supplied (`gp`) is trained on the leave-one-out
    errors. Alternatively, another ``AbstractGaussianProcess`` can be supplied that will
    be trained on the leave-one-out errors (and so modified in-place), allowing for the
    use of different Gaussian process settings (e.g. a different kernel function).

    If `seed` is provided, then this will be used when maximising the pseudo-expected
    improvement of the LOO errors GP (the same seed will be used to find each new
    simulator input in the batch). Providing a seed does not necessarily mean calculation
    of the output design points is deterministic, as this also depends on computation of
    the LOO errors GP being deterministic.

    Parameters
    ----------
    gp : AbstractGaussianProcess
        A Gaussian process to compute new design points for.
    domain : SimulatorDomain
        The domain of a simulator that the Gaussian process `gp` emulates. The data on
        which `gp` is trained are expected to have simulator inputs only from this domain.
    batch_size : int, optional
        (Default: 1) The number of new design points to compute. Should be a positive
        integer.
    additional_repulsion_pts : Collection[Input], optional
        (Default: None) A collection of simulator inputs from `domain` that should be used
        as repulsion points when computing pseudo-expected improvement.
    loo_errors_gp : AbstractGaussianProcess, optional
        (Default: None) Another Gaussian process that is trained on the LOO errors as part
        of the adaptive sampling method. If ``None`` then a deep copy of `gp` will be used
        instead.
    seed : int, optional
        (Default: None) A random number seed to use when maximising pseudo-expected
        improvement. If ``None`` then the maximisation won't be seeded.

    Returns
    -------
    tuple[Input]
        The batch of new design points.

    Raises
    ------
    ValueError
        If any of the training inputs in `gp` do not belong to the simulator domain
        `domain`.

    See Also
    --------
    compute_loo_errors_gp :
        Computation of the leave-one-out errors Gaussian process.
    PEICalculator :
        Pseudo-expected improvement calculation.
<<<<<<< HEAD
=======
    modelling.SimulatorDomain.calculate_pseudopoints :
        Calculation of pseudopoints for a collection of simulator inputs.
>>>>>>> abb9d0f1
    modelling.GaussianProcessPrediction.nes_error :
        Normalised expected squared error for a prediction from a Gaussian process.
    utilities.optimisation.maximise :
        Global maximisation over a simulator domain, used on pseudo-expected improvement
        for the LOO errors GP.

    References
    ----------
    .. [1] Mohammadi, H. et al. (2022) "Cross-Validation-based Adaptive Sampling for
        Gaussian process models". DOI: https://doi.org/10.1137/21M1404260
    """
    if not isinstance(batch_size, int):
        raise TypeError(
            f"Expected 'batch_size' to be an integer, but received {type(batch_size)} instead."
        )

    if batch_size < 1:
        raise ValueError(
            f"Expected batch size to be a positive integer, but received {batch_size} instead."
        )

    if additional_repulsion_pts is not None:
        _check_collection_of_inputs(
            additional_repulsion_pts, name=f"{additional_repulsion_pts=}".split("=")[0]
        )
        if input_outside_domain := _find_input_outside_domain(
            additional_repulsion_pts, domain
        ):
            raise ValueError(
                "Additional repulsion points must belong to simulator domain 'domain', "
                f"but found input {input_outside_domain}."
            )

    try:
        gp_e = compute_loo_errors_gp(gp, domain, loo_errors_gp=loo_errors_gp)
    except (TypeError, ValueError) as e:
        raise e from None

    pei = PEICalculator(domain, gp_e, additional_repulsion_pts=additional_repulsion_pts)

    design_points = []
    for _ in range(batch_size):
        new_design_point, _ = maximise(lambda x: pei.compute(x), domain, seed=seed)
        design_points.append(new_design_point)
        pei.add_repulsion_points([new_design_point])

    return tuple(design_points)


def compute_multi_level_loo_prediction(
    mlgp: MultiLevelGaussianProcess,
    level: int,
    leave_out_idx: int,
    loo_gp: Optional[AbstractGaussianProcess] = None,
) -> GaussianProcessPrediction:
    """Make a prediction from a multi-level leave-one-out (LOO) Gaussian process (GP) at
    the left out point.
<<<<<<< HEAD

    The multi-level LOO prediction at the left-out simulator input is a sum of
    predictions made for each level in the given multi-level GP. The contribution at the
    level containing the left out training datum (defined by `level`) is the prediction
    made by the LOO GP at the given level in `mlgp` (see ``compute_loo_prediction``). The
    contributions at the other levels are based on predictions made by the GPs in `mlgp`
    at these levels under the assumption of a zero prior mean.

    The formula for calculating the leave-one-out prediction assumes that none of the
    levels in the multi-level GP share common training simulator inputs; a ValueError
    will be raised if this is not the case.

=======

    The multi-level LOO prediction at the left-out simulator input is a sum of
    predictions made for each level in the given multi-level GP. The contribution at the
    level containing the left out training datum (defined by `level`) is the prediction
    made by the LOO GP at the given level in `mlgp` (see ``compute_loo_prediction``). The
    contributions at the other levels are based on predictions made by the GPs in `mlgp`
    at these levels under the assumption of a zero prior mean.

    The formula for calculating the leave-one-out prediction assumes that none of the
    levels in the multi-level GP share common training simulator inputs; a ValueError
    will be raised if this is not the case.

>>>>>>> abb9d0f1
    Parameters
    ----------
    mlgp : MultiLevelGaussianProcess
        A multi-level Gaussian process to form the basis for the multi-level LOO GP.
    level : int
        The level containing the datum to leave out.
    leave_out_idx : int
        The index for the training datum of `mlgp` to leave out, at the level `level`.
    loo_gp : AbstractGaussianProcess, optional
        (Default: None) A Gaussian process that is trained on the LOO data and then
        used to make the prediction for `level` at the left-out simulator input. If
        ``None`` then a deep copy of the GP at level `level` in `mlgp` will be used
        instead.

    Returns
    -------
    GaussianProcessPrediction
        The prediction at the left out training input, based on the multi-level LOO GP
        described above.

    Raises
    ------
    ValueError
        If there is a shared training simulator input across multiple levels in `mlgp`.
    """

    n_training_data = len(mlgp.training_data[level])
    if not 0 <= leave_out_idx < n_training_data:
        raise ValueError(
            "'leave_out_idx' should define a zero-based index for the training data "
            f"of length {n_training_data} at level {level}, but received out of range "
            f"index {leave_out_idx}."
        )

    if repetition := _find_input_repetition_across_levels(mlgp.training_data):
        repeated_input, level1, level2 = repetition
        raise ValueError(
            "Training inputs across all levels must be distinct, but found common "
            f"input {repeated_input} at levels {level1}, {level2}."
<<<<<<< HEAD
        )

    terms = MultiLevel({level: None for level in mlgp.levels})

    # Get mean and variance contributions at supplied level
    terms[level] = compute_loo_prediction(mlgp[level], leave_out_idx, loo_gp=loo_gp)

    # Get mean and variance contributions at other levels
    loo_input = mlgp.training_data[level][leave_out_idx].input
    terms.update(
        {
            j: compute_zero_mean_prediction(mlgp[j], loo_input)
            for j in mlgp.levels
            if not j == level
        }
    )

    # Aggregate predictions across levels
    mean = sum(mlgp.coefficients[level] * terms[level].estimate for level in terms.levels)
    variance = sum(
        (mlgp.coefficients[level] ** 2) * terms[level].variance for level in terms.levels
    )

    return GaussianProcessPrediction(mean, variance)


def _find_input_repetition_across_levels(
    training_data: MultiLevel[Sequence[TrainingDatum]],
) -> Optional[tuple[Input, int, int]]:
    """Find a training input that features in multiple levels, if such an input exists.

    If a repeated input is found, a triple ``(repeated_input, level1, level2)`` is
    returned, where ``repeated_input`` is the repeated input and ``level1``, ``level2``
    are the levels where repetition occurs. If no repeated inputs are found, return
    ``None``.

    Note that repetition is determined by testing for equality between input objects and
    is only applied to inputs on different levels.
    """
    training_inputs = tuple(
        itertools.starmap(
            lambda level, data: ((level, datum.input) for datum in data),
            training_data.items(),
        )
    )

    # If there is only a single level then we don't check for repetitions
    # of inputs on the same level, so return.
    if len(training_inputs) < 2:
        return None

    for levels_and_inputs in itertools.product(*training_inputs):
        for (level1, x1), (level2, x2) in itertools.combinations(levels_and_inputs, 2):
            if x1 == x2:
                return x1, level1, level2

    return None


def compute_loo_prediction(
    gp, leave_out_idx, loo_gp: Optional[AbstractGaussianProcess] = None
) -> GaussianProcessPrediction:
    """Make a prediction from a leave-one-out (LOO) Gaussian process (GP) at the left out
    point.

    The LOO Gaussian process (GP) is obtained by training it on all training data from the
    supplied GP except for one datum (the 'left out' datum). It is trained using the
    fitted hyperparameters *from the supplied Gaussian process `gp`*.

    By default, the LOO GP used will be a deep copy of `gp` trained on the leave-one-out
    data. Alternatively, another ``AbstractGaussianProcess`` can be supplied that will be
    trained on the leave-one-out data. This can be more efficient when repeated
    calculation of a LOO GP is required.

    Parameters
    ----------
    gp : _type_
        A Gaussian process to form the basis for the LOO GP.
    leave_out_idx : _type_
        The index for the training datum of `gp` to leave out. This should be an index
        of the sequence returned by the ``gp.training_data`` property.
    loo_gp : AbstractGaussianProcess, optional
        (Default: None) Another Gaussian process that is trained on the LOO data and then
        used to make the prediction at the left-out simulator input. If ``None`` then a
        deep copy of `gp` will be used instead.

    Returns
    -------
    GaussianProcessPrediction
        The prediction of the LOO Gaussian process at the left out simulator input.
    """
    # Get left-out training data
    loo_input = gp.training_data[leave_out_idx].input
    loo_output = gp.training_data[leave_out_idx].output

    loo_prediction = compute_loo_gp(gp, leave_out_idx, loo_gp=loo_gp).predict(loo_input)

    return GaussianProcessPrediction(
        loo_prediction.estimate - loo_output, loo_prediction.variance
    )


def compute_zero_mean_prediction(
    gp: AbstractGaussianProcess, x: Input
) -> GaussianProcessPrediction:
    """Make a prediction at an input based on a Gaussian process but with zero prior mean.

    Parameters
    ----------
    gp : AbstractGaussianProcess
        A Gaussian process.
    x : Input
        A simulator input to make the prediction at.

    Returns
    -------
    GaussianProcessPrediction
        The prediction made at `x` by a Gaussian process having the same covariance as
        `gp` but zero prior mean.

    Raises
    ------
    ValueError
        If `gp` hasn't been trained on any data.
    """
    training_inputs = [datum.input for datum in gp.training_data]
    training_outputs = np.array([[datum.output] for datum in gp.training_data])

    try:
        mean = float(
            gp.covariance_matrix([x])
            @ np.linalg.inv(gp.covariance_matrix(training_inputs))
            @ training_outputs
        )
    except ValueError:
        if not training_inputs:
            raise ValueError(
                "Cannot calculate zero-mean prediction: 'gp' hasn't been trained on any data."
            )
    except np.linalg.LinAlgError as e:
        raise ValueError(f"Cannot calculate zero-mean prediction: {e}")

    variance = gp.predict(x).variance
    return GaussianProcessPrediction(mean, variance)


def compute_multi_level_loo_error_data(
    mlgp: MultiLevelGaussianProcess,
) -> MultiLevel[tuple[TrainingDatum]]:
    """Calculate multi-level leave-one-out (LOO) errors.

    This involves computing normalised expected squared errors for GPs based on a
    leave-one-out (LOO) cross-validation across all the levels. For each simulator input
    in the training data of `mlgp`, the normalised expected squared error of the
    prediction of an intermediary LOO multi-level GP at the input is calculated. The
    intermediary LOO multi-level GP involves computing a single-level LOO GP at the level
    of the left out input (see `compute_loo_errors_gp`). A copy of the GP at the
    appropriate level in `mlgp` is used for this intermediary LOO GP and the corresponding
    hyperparameters found in `mlgp` are used when fitting to the data.

    Parameters
    ----------
    mlgp : MultiLevelGaussianProcess
        A multi-level GP to calculate the errors for.

    Returns
    -------
    MultiLevel[tuple[TrainingDatum]]
        Multi-level data consisting of the simulator inputs from the training data for
        `mlgp` and the errors arising from the corresponding leave-one-out calculations.

    Raises
    ------
    ValueError
        If the GP at some level within `mlgp` has not been trained on more than one datum.

    See Also
    --------
    compute_multi_level_loo_prediction :
        Calculate the prediction of a LOO multi-level GP at a left-out training input.

    """

    training_data_counts = mlgp.training_data.map(lambda level, data: len(data))
    if levels_not_enough_data := {
        str(level) for level, count in training_data_counts.items() if count < 2
    }:
        bad_levels = ", ".join(sorted(levels_not_enough_data))
        raise ValueError(
            f"Could not perform leave-one-out calculation: levels {bad_levels} not "
            "trained on at least two training data."
        )

    error_training_data = MultiLevel([[] for _ in mlgp.levels])
    for level, gp in mlgp.items():
        # Create a copy for the leave-one-out computations, for efficiency.
        loo_gp = copy.deepcopy(gp)

        for leave_out_index, datum in enumerate(gp.training_data):
            loo_prediction = compute_multi_level_loo_prediction(
                mlgp, level, leave_out_index, loo_gp=loo_gp
            )
            error_training_data[level].append(
                TrainingDatum(datum.input, loo_prediction.nes_error(0))
            )

    return error_training_data.map(lambda level, data: tuple(data))


def compute_multi_level_loo_errors_gp(
    mlgp: MultiLevelGaussianProcess,
    domain: SimulatorDomain,
    output_mlgp: Optional[MultiLevelGaussianProcess] = None,
) -> MultiLevelGaussianProcess:
    """Calculate the multi-level Gaussian process (GP) trained on normalised expected
    squared leave-one-out (LOO) errors.

    The returned multi-level GP is obtained by training it on training data calculated
    with ``compute_multi_level_loo_error_data``. This involves computing normalised
    expected squared errors for GPs based on a leave-one-out (LOO) cross-validation across
    all the levels. The resulting errors, together with the corresponding left out
    simulator inputs, form the training data for the output GP. The
    output GP is trained with a lower bound on the correlation length scale parameters for
    each level (see the Notes section).

    By default, the returned multi-level GP will be a deep copy of `mlgp` trained on the
    error data. Alternatively, another multi-level GP can be supplied that will be trained
    on the error data and returned (thus it will be modified in-place as well as
    returned).

    Parameters
    ----------
    mlgp : MultiLevelGaussianProcess
        A multi-level GP to calculate the normalised expected squared LOO errors for.
    domain : SimulatorDomain
        The domain of a simulator that the multi-level Gaussian process `mlgp` emulates.
        The data on which each level of `mlgp` is trained are expected to have simulator
        inputs only from this domain.
    output_mlgp : MultiLevelGaussianProcess, optional
        (Default: None) Another multi-level GP that is trained on the LOO errors to
        create the output to this function. If ``None`` then a deep copy of `mlgp` will
        be used instead.

    Returns
    -------
    MultiLevelGaussianProcess
        A multi-level GP that is trained on the normalised expected square LOO errors
        arising from `mlgp`. If `output_mlgp` was supplied then (a reference to) this
        object will be returned (except now it has been fit to the LOO errors data).

    Raises
    ------
    ValueError
        If the set of levels for `output_mlgp` is not equal to those in `mlgp` (when
        `output_mlgp` is not ``None``).

    See Also
    --------
    compute_multi_level_loo_error_data :
        Calculation of the leave-one-out error data used to train this function's output.

    Notes
    -----
    The lower bounds on the correlation length scale parameters are obtained by
    multiplying the lengths of the domain's dimensions by ``sqrt(-0.5 / log(10 ** (-8)))``.
    Note that the same lower bounds are used for each level.
    """

    if output_mlgp is not None and not mlgp.levels == output_mlgp.levels:
        raise ValueError(
            f"Expected the levels {output_mlgp.levels} of 'output_mlgp' to match the levels "
            f"{mlgp.levels} from 'mlgp'."
        )

=======
        )

    terms = MultiLevel({level: None for level in mlgp.levels})

    # Get mean and variance contributions at supplied level
    terms[level] = compute_loo_prediction(mlgp[level], leave_out_idx, loo_gp=loo_gp)

    # Get mean and variance contributions at other levels
    loo_input = mlgp.training_data[level][leave_out_idx].input
    terms.update(
        {
            j: compute_zero_mean_prediction(mlgp[j], loo_input)
            for j in mlgp.levels
            if not j == level
        }
    )

    # Aggregate predictions across levels
    mean = sum(mlgp.coefficients[level] * terms[level].estimate for level in terms.levels)
    variance = sum(
        (mlgp.coefficients[level] ** 2) * terms[level].variance for level in terms.levels
    )

    return GaussianProcessPrediction(mean, variance)


def _find_input_repetition_across_levels(
    training_data: MultiLevel[Sequence[TrainingDatum]],
) -> Optional[tuple[Input, int, int]]:
    """Find a training input that features in multiple levels, if such an input exists.

    If a repeated input is found, a triple ``(repeated_input, level1, level2)`` is
    returned, where ``repeated_input`` is the repeated input and ``level1``, ``level2``
    are the levels where repetition occurs. If no repeated inputs are found, return
    ``None``.

    Note that repetition is determined by testing for equality between input objects and
    is only applied to inputs on different levels.
    """
    training_inputs = tuple(
        itertools.starmap(
            lambda level, data: ((level, datum.input) for datum in data),
            training_data.items(),
        )
    )

    # If there is only a single level then we don't check for repetitions
    # of inputs on the same level, so return.
    if len(training_inputs) < 2:
        return None

    for levels_and_inputs in itertools.product(*training_inputs):
        for (level1, x1), (level2, x2) in itertools.combinations(levels_and_inputs, 2):
            if x1 == x2:
                return x1, level1, level2

    return None


def compute_loo_prediction(
    gp, leave_out_idx, loo_gp: Optional[AbstractGaussianProcess] = None
) -> GaussianProcessPrediction:
    """Make a prediction from a leave-one-out (LOO) Gaussian process (GP) at the left out
    point.

    The LOO Gaussian process (GP) is obtained by training it on all training data from the
    supplied GP except for one datum (the 'left out' datum). It is trained using the
    fitted hyperparameters *from the supplied Gaussian process `gp`*.

    By default, the LOO GP used will be a deep copy of `gp` trained on the leave-one-out
    data. Alternatively, another ``AbstractGaussianProcess`` can be supplied that will be
    trained on the leave-one-out data. This can be more efficient when repeated
    calculation of a LOO GP is required.

    Parameters
    ----------
    gp : _type_
        A Gaussian process to form the basis for the LOO GP.
    leave_out_idx : _type_
        The index for the training datum of `gp` to leave out. This should be an index
        of the sequence returned by the ``gp.training_data`` property.
    loo_gp : AbstractGaussianProcess, optional
        (Default: None) Another Gaussian process that is trained on the LOO data and then
        used to make the prediction at the left-out simulator input. If ``None`` then a
        deep copy of `gp` will be used instead.

    Returns
    -------
    GaussianProcessPrediction
        The prediction of the LOO Gaussian process at the left out simulator input.
    """
    # Get left-out training data
    loo_input = gp.training_data[leave_out_idx].input
    loo_output = gp.training_data[leave_out_idx].output

    loo_prediction = compute_loo_gp(gp, leave_out_idx, loo_gp=loo_gp).predict(loo_input)

    return GaussianProcessPrediction(
        loo_prediction.estimate - loo_output, loo_prediction.variance
    )


def compute_zero_mean_prediction(
    gp: AbstractGaussianProcess, x: Input
) -> GaussianProcessPrediction:
    """Make a prediction at an input based on a Gaussian process but with zero prior mean.

    Parameters
    ----------
    gp : AbstractGaussianProcess
        A Gaussian process.
    x : Input
        A simulator input to make the prediction at.

    Returns
    -------
    GaussianProcessPrediction
        The prediction made at `x` by a Gaussian process having the same covariance as
        `gp` but zero prior mean.

    Raises
    ------
    ValueError
        If `gp` hasn't been trained on any data.
    """
    training_inputs = [datum.input for datum in gp.training_data]
    training_outputs = np.array([[datum.output] for datum in gp.training_data])

    try:
        mean = float(
            gp.covariance_matrix([x])
            @ np.linalg.inv(gp.covariance_matrix(training_inputs))
            @ training_outputs
        )
    except ValueError:
        if not training_inputs:
            raise ValueError(
                "Cannot calculate zero-mean prediction: 'gp' hasn't been trained on any data."
            )
    except np.linalg.LinAlgError as e:
        raise ValueError(f"Cannot calculate zero-mean prediction: {e}")

    variance = gp.predict(x).variance
    return GaussianProcessPrediction(mean, variance)


def compute_multi_level_loo_error_data(
    mlgp: MultiLevelGaussianProcess,
) -> MultiLevel[tuple[TrainingDatum]]:
    """Calculate multi-level leave-one-out (LOO) errors.

    This involves computing normalised expected squared errors for GPs based on a
    leave-one-out (LOO) cross-validation across all the levels. For each simulator input
    in the training data of `mlgp`, the normalised expected squared error of the
    prediction of an intermediary LOO multi-level GP at the input is calculated. The
    intermediary LOO multi-level GP involves computing a single-level LOO GP at the level
    of the left out input (see `compute_loo_errors_gp`). A copy of the GP at the
    appropriate level in `mlgp` is used for this intermediary LOO GP and the corresponding
    hyperparameters found in `mlgp` are used when fitting to the data.

    Parameters
    ----------
    mlgp : MultiLevelGaussianProcess
        A multi-level GP to calculate the errors for.

    Returns
    -------
    MultiLevel[tuple[TrainingDatum]]
        Multi-level data consisting of the simulator inputs from the training data for
        `mlgp` and the errors arising from the corresponding leave-one-out calculations.

    Raises
    ------
    ValueError
        If the GP at some level within `mlgp` has not been trained on more than one datum.

    See Also
    --------
    compute_multi_level_loo_prediction :
        Calculate the prediction of a LOO multi-level GP at a left-out training input.

    """

    training_data_counts = mlgp.training_data.map(lambda level, data: len(data))
    if levels_not_enough_data := {
        str(level) for level, count in training_data_counts.items() if count < 2
    }:
        bad_levels = ", ".join(sorted(levels_not_enough_data))
        raise ValueError(
            f"Could not perform leave-one-out calculation: levels {bad_levels} not "
            "trained on at least two training data."
        )

    error_training_data = MultiLevel([[] for _ in mlgp.levels])
    for level, gp in mlgp.items():
        # Create a copy for the leave-one-out computations, for efficiency.
        loo_gp = copy.deepcopy(gp)

        for leave_out_index, datum in enumerate(gp.training_data):
            loo_prediction = compute_multi_level_loo_prediction(
                mlgp, level, leave_out_index, loo_gp=loo_gp
            )
            error_training_data[level].append(
                TrainingDatum(datum.input, loo_prediction.nes_error(0))
            )

    return error_training_data.map(lambda level, data: tuple(data))


def compute_multi_level_loo_errors_gp(
    mlgp: MultiLevelGaussianProcess,
    domain: SimulatorDomain,
    output_mlgp: Optional[MultiLevelGaussianProcess] = None,
) -> MultiLevelGaussianProcess:
    """Calculate the multi-level Gaussian process (GP) trained on normalised expected
    squared leave-one-out (LOO) errors.

    The returned multi-level GP is obtained by training it on training data calculated
    with ``compute_multi_level_loo_error_data``. This involves computing normalised
    expected squared errors for GPs based on a leave-one-out (LOO) cross-validation across
    all the levels. The resulting errors, together with the corresponding left out
    simulator inputs, form the training data for the output GP. The
    output GP is trained with a lower bound on the correlation length scale parameters for
    each level (see the Notes section).

    By default, the returned multi-level GP will be a deep copy of `mlgp` trained on the
    error data. Alternatively, another multi-level GP can be supplied that will be trained
    on the error data and returned (thus it will be modified in-place as well as
    returned).

    Parameters
    ----------
    mlgp : MultiLevelGaussianProcess
        A multi-level GP to calculate the normalised expected squared LOO errors for.
    domain : SimulatorDomain
        The domain of a simulator that the multi-level Gaussian process `mlgp` emulates.
        The data on which each level of `mlgp` is trained are expected to have simulator
        inputs only from this domain.
    output_mlgp : MultiLevelGaussianProcess, optional
        (Default: None) Another multi-level GP that is trained on the LOO errors to
        create the output to this function. If ``None`` then a deep copy of `mlgp` will
        be used instead.

    Returns
    -------
    MultiLevelGaussianProcess
        A multi-level GP that is trained on the normalised expected square LOO errors
        arising from `mlgp`. If `output_mlgp` was supplied then (a reference to) this
        object will be returned (except now it has been fit to the LOO errors data).

    Raises
    ------
    ValueError
        If the set of levels for `output_mlgp` is not equal to those in `mlgp` (when
        `output_mlgp` is not ``None``).

    See Also
    --------
    compute_multi_level_loo_error_data :
        Calculation of the leave-one-out error data used to train this function's output.

    Notes
    -----
    The lower bounds on the correlation length scale parameters are obtained by
    multiplying the lengths of the domain's dimensions by ``sqrt(-0.5 / log(10 ** (-8)))``.
    Note that the same lower bounds are used for each level.
    """

    if output_mlgp is not None and not mlgp.levels == output_mlgp.levels:
        raise ValueError(
            f"Expected the levels {output_mlgp.levels} of 'output_mlgp' to match the levels "
            f"{mlgp.levels} from 'mlgp'."
        )

>>>>>>> abb9d0f1
    # Create LOO errors for each level
    error_training_data = compute_multi_level_loo_error_data(mlgp)

    # Train GP on the LOO errors
    ml_errors_gp = output_mlgp if output_mlgp is not None else copy.deepcopy(mlgp)
    ml_errors_gp.fit(
        error_training_data, hyperparameter_bounds=_compute_loo_error_bounds(domain)
    )
    return ml_errors_gp


def compute_multi_level_loo_samples(
    mlgp: MultiLevelGaussianProcess,
    domain: SimulatorDomain,
    costs: MultiLevel[Real],
    batch_size: int = 1,
    seeds: Optional[MultiLevel[int]] = None,
) -> tuple[int, tuple[Input, ...]]:
    """Compute a batch of design points adaptively for a multi-level Gaussian process (GP).

    Implements the cross-validation-based adaptive sampling for multi-level Gaussian
<<<<<<< HEAD
    process models, as described in Kimpton et. al. (2024)[1]_. This involves computing a
=======
    process models, as described in Kimpton et. al. (2023)[1]_. This involves computing a
>>>>>>> abb9d0f1
    multi-level GP that is trained on normalised expected squared errors arising from a
    multi-level leave-one-out (LOO) cross-validation. The design points returned are those
    that maximise weighted pseudo-expected improvements (PEIs) of this multi-level LOO
    errors GP across levels, where the PEIs are weighted according to the costs of
    computing the design points on simulators at the levels.

<<<<<<< HEAD
    The `costs` should represent the costs of running a each level's simulator on a single
=======
    The `costs` should represent the costs of running each level's simulator on a single
>>>>>>> abb9d0f1
    input.

    If `seeds` is provided, then the seeds provided for the levels will be used when
    maximising the pseudo-expected improvement of the LOO errors GP for each level (the
    same seeds will be used level-wise to find each new simulator input in the batch).
    Note that ``None`` can be provided for a level, which means the maximisation at that
    level won't be seeded. Providing seeds does not necessarily mean calculation of the
    output design points is deterministic, as this also depends on computation of the LOO
    errors GP being deterministic.

    The adaptive sampling method assumes that none of the levels in the multi-level GP
    share common training simulator inputs; a ValueError will be raised if this is not the
    case.

    Parameters
    ----------
    mlgp : MultiLevelGaussianProcess
        The multi-level GP to create the design points for.
    domain : SimulatorDomain
        The domain of a simulator that the multi-level Gaussian process `mlgp` emulates.
        The data on which each level of `mlgp` is trained are expected to have simulator
        inputs only from this domain.
    costs : MultiLevel[Real]
        The costs of running a simulation at each of the levels.
    batch_size : int, optional
        (Default: 1) The number of new design points to compute. Should be a positive
        integer.
    seeds : MultiLevel[Optional[int]], optional
        (Default: None) A multi-level collection of random number seeds to use when
        maximising pseudo-expected improvements for each level. If ``None`` then none of
        the maximisations will be seeded.

    Returns
    -------
    tuple[int, tuple[Input, ...]]
        A pair ``(level, data)`` where ``data`` is the batch of design points and
        ``level`` is the level of simulation at which the design point should be run.

    Raises
    ------
    ValueError
        If any of the training inputs in `mlgp` do not belong to the simulator domain
        `domain`.
    ValueError
        If any of the levels defined in `mlgp` does not have an associated cost.
    ValueError
        If there is a shared training simulator input across multiple levels in `mlgp`.

    See Also
    --------
    compute_multi_level_loo_errors_gp :
        Computation of the multi-level leave-one-out errors GP.
    PEICalculator :
        Pseudo-expected improvement calculation.
    modelling.GaussianProcessPrediction.nes_error :
        Normalised expected squared error for a prediction from a Gaussian process.
    utilities.optimisation.maximise :
        Global maximisation over a simulator domain, used on pseudo-expected improvement
        for the multi-level LOO errors GP.

    References
    ----------
    .. [1] Kimpton, L. M. et al. (2023) "Cross-Validation Based Adaptive Sampling for
        Multi-Level Gaussian Process Models". arXiv: https://arxiv.org/abs/2307.09095
    """

    if not isinstance(mlgp, MultiLevelGaussianProcess):
        raise TypeError(
            f"Expected 'mlgp' to be of type {MultiLevelGaussianProcess}, but "
            f"received {type(mlgp)} instead."
        )
    if not isinstance(domain, SimulatorDomain):
        raise TypeError(
            f"Expected 'domain' to be of type {SimulatorDomain}, but received "
            f"{type(domain)} instead."
        )

    if not all(
        datum.input in domain
        for level in mlgp.levels
        for datum in mlgp.training_data[level]
    ):
        raise ValueError(
            "Expected all training inputs in 'mlgp' to belong to the domain 'domain', but "
            "this is not the case."
        )

    if missing_levels := sorted(set(mlgp.levels) - set(costs.levels)):
        raise ValueError(
            f"Level {missing_levels[0]} from 'mlgp' does not have associated level "
            "from 'costs'."
        )

    if seeds is None:
        seeds = MultiLevel({level: None for level in mlgp.levels})
    elif not isinstance(seeds, MultiLevel):
        raise TypeError(
            f"Expected 'seeds' to be of type {MultiLevel} with integer values, but "
            f"received {type(seeds)} instead."
        )

    if missing_levels := sorted(set(mlgp.levels) - set(seeds.levels)):
        raise ValueError(
            f"Level {missing_levels[0]} from 'mlgp' does not have associated level "
            "from 'seeds'."
        )

    if not isinstance(batch_size, int):
        raise TypeError(
            f"Expected 'batch_size' to be an integer, but received {type(batch_size)} instead."
        )

    if batch_size < 1:
        raise ValueError(
            f"Expected batch size to be a positive integer, but received {batch_size} instead."
        )

    # Create LOO errors GP for each level
    ml_errors_gp = compute_multi_level_loo_errors_gp(mlgp, domain, output_mlgp=None)

    # Get the PEI calculator for each level
    ml_pei = ml_errors_gp.map(lambda _, gp: PEICalculator(domain, gp))

    # Find PEI argmax, with (weighted) PEI value, for each level
    delta_costs = costs.map(lambda level, _: _compute_delta_cost(costs, level))
    maximal_pei_values = ml_pei.map(
        lambda level, pei: maximise(
            lambda x: pei.compute(x) / delta_costs[level], domain, seed=seeds[level]
        )
    )

    # Create batch at maximising level by iteratively adding new design points as
    # repulsion points and re-maximising PEI
    level, (x, _) = max(maximal_pei_values.items(), key=lambda item: item[1][1])
    design_points = [x]
    if batch_size > 1:
        pei = ml_pei[level]
        for i in range(batch_size - 1):
            pei.add_repulsion_points([design_points[i]])
            new_design_pt, _ = maximise(lambda x: pei.compute(x), domain)
            design_points.append(new_design_pt)

    return level, tuple(design_points)
<<<<<<< HEAD


def initialise_for_multi_level_loo_sampling(
    mlgp: MultiLevelGaussianProcess,
    data: MultiLevel[Sequence[TrainingDatum]],
    costs: MultiLevel[Real],
    correlations: MultiLevel[Real],
) -> tuple[MultiLevelGaussianProcess, MultiLevel[Real]]:
    mlgp.fit(data)
    return mlgp, costs


def create_data_for_multi_level_loo_sampling(
    data: MultiLevel[Sequence[TrainingDatum]],
    costs: MultiLevel[Real],
    correlations: Union[MultiLevel[Real], Real] = 1,
):
    top_level = max(costs.levels)
    bottom_level = min(costs.levels)
    if isinstance(correlations, Real):
        correlations = MultiLevel(
            {level: correlations for level in costs.levels if level < top_level}
        )

    # Compute output data
    # prev_level_data = MultiLevel(
    #     {bottom_level: TrainingDatum(datum.input, 0) for datum in data[bottom_level]}
    #     | {level: data[level - 1] for level in data.levels if level > bottom_level}
    # )
    delta_data = MultiLevel({level: [] for level in data.levels})
    for level in reversed(data.levels):
        if level == top_level:
            prev_level_data = data[level - 1]
            for datum in data[top_level]:
                # Find datum in previous level with the same input as the current datum
                prev_level_datum = [
                    dat for dat in prev_level_data if dat.input == datum.input
                ][0]

                # Compute output for this input as the difference between this level's
                # output and the previous level's output multiplied by correlation.
                delta_output = (
                    datum.output - correlations[top_level - 1] * prev_level_datum.output
                )

                # Add input and the computed output to the training data to return
                delta_data[top_level].append(TrainingDatum(datum.input, delta_output))

        else:
            delta_data[level] = []

    # Compute output costs
    delta_costs = MultiLevel(
        {level: _compute_delta_cost(costs, level) for level in costs.levels}
    )

    # Compute output coefficients
    delta_coefficients = costs.map(
        lambda level, _: math.prod(
            correlations[lev] for lev in correlations.levels if lev >= level
        )
    )
    delta_coefficients = MultiLevel(
        {top_level: 1}
        | correlations.map(
            lambda k, _: math.prod(
                correlations[level] for level in correlations.levels if level >= k
            )
        )
    )

    return delta_data, delta_costs, delta_coefficients
=======
>>>>>>> abb9d0f1


def _compute_delta_cost(costs: MultiLevel[Real], level: int) -> Real:
    """Compute the cost of computing a successive difference of simulations at a level."""

    if level == 1:
        return costs[1]
    else:
        return costs[level - 1] + costs[level]<|MERGE_RESOLUTION|>--- conflicted
+++ resolved
@@ -1,11 +1,7 @@
 import copy
 import itertools
 import math
-<<<<<<< HEAD
-from collections.abc import Sequence
-=======
 from collections.abc import Collection, Sequence
->>>>>>> abb9d0f1
 from numbers import Real
 from typing import Any, Optional
 
@@ -706,11 +702,8 @@
         Computation of the leave-one-out errors Gaussian process.
     PEICalculator :
         Pseudo-expected improvement calculation.
-<<<<<<< HEAD
-=======
     modelling.SimulatorDomain.calculate_pseudopoints :
         Calculation of pseudopoints for a collection of simulator inputs.
->>>>>>> abb9d0f1
     modelling.GaussianProcessPrediction.nes_error :
         Normalised expected squared error for a prediction from a Gaussian process.
     utilities.optimisation.maximise :
@@ -768,7 +761,6 @@
 ) -> GaussianProcessPrediction:
     """Make a prediction from a multi-level leave-one-out (LOO) Gaussian process (GP) at
     the left out point.
-<<<<<<< HEAD
 
     The multi-level LOO prediction at the left-out simulator input is a sum of
     predictions made for each level in the given multi-level GP. The contribution at the
@@ -781,20 +773,6 @@
     levels in the multi-level GP share common training simulator inputs; a ValueError
     will be raised if this is not the case.
 
-=======
-
-    The multi-level LOO prediction at the left-out simulator input is a sum of
-    predictions made for each level in the given multi-level GP. The contribution at the
-    level containing the left out training datum (defined by `level`) is the prediction
-    made by the LOO GP at the given level in `mlgp` (see ``compute_loo_prediction``). The
-    contributions at the other levels are based on predictions made by the GPs in `mlgp`
-    at these levels under the assumption of a zero prior mean.
-
-    The formula for calculating the leave-one-out prediction assumes that none of the
-    levels in the multi-level GP share common training simulator inputs; a ValueError
-    will be raised if this is not the case.
-
->>>>>>> abb9d0f1
     Parameters
     ----------
     mlgp : MultiLevelGaussianProcess
@@ -834,7 +812,6 @@
         raise ValueError(
             "Training inputs across all levels must be distinct, but found common "
             f"input {repeated_input} at levels {level1}, {level2}."
-<<<<<<< HEAD
         )
 
     terms = MultiLevel({level: None for level in mlgp.levels})
@@ -1109,282 +1086,6 @@
             f"{mlgp.levels} from 'mlgp'."
         )
 
-=======
-        )
-
-    terms = MultiLevel({level: None for level in mlgp.levels})
-
-    # Get mean and variance contributions at supplied level
-    terms[level] = compute_loo_prediction(mlgp[level], leave_out_idx, loo_gp=loo_gp)
-
-    # Get mean and variance contributions at other levels
-    loo_input = mlgp.training_data[level][leave_out_idx].input
-    terms.update(
-        {
-            j: compute_zero_mean_prediction(mlgp[j], loo_input)
-            for j in mlgp.levels
-            if not j == level
-        }
-    )
-
-    # Aggregate predictions across levels
-    mean = sum(mlgp.coefficients[level] * terms[level].estimate for level in terms.levels)
-    variance = sum(
-        (mlgp.coefficients[level] ** 2) * terms[level].variance for level in terms.levels
-    )
-
-    return GaussianProcessPrediction(mean, variance)
-
-
-def _find_input_repetition_across_levels(
-    training_data: MultiLevel[Sequence[TrainingDatum]],
-) -> Optional[tuple[Input, int, int]]:
-    """Find a training input that features in multiple levels, if such an input exists.
-
-    If a repeated input is found, a triple ``(repeated_input, level1, level2)`` is
-    returned, where ``repeated_input`` is the repeated input and ``level1``, ``level2``
-    are the levels where repetition occurs. If no repeated inputs are found, return
-    ``None``.
-
-    Note that repetition is determined by testing for equality between input objects and
-    is only applied to inputs on different levels.
-    """
-    training_inputs = tuple(
-        itertools.starmap(
-            lambda level, data: ((level, datum.input) for datum in data),
-            training_data.items(),
-        )
-    )
-
-    # If there is only a single level then we don't check for repetitions
-    # of inputs on the same level, so return.
-    if len(training_inputs) < 2:
-        return None
-
-    for levels_and_inputs in itertools.product(*training_inputs):
-        for (level1, x1), (level2, x2) in itertools.combinations(levels_and_inputs, 2):
-            if x1 == x2:
-                return x1, level1, level2
-
-    return None
-
-
-def compute_loo_prediction(
-    gp, leave_out_idx, loo_gp: Optional[AbstractGaussianProcess] = None
-) -> GaussianProcessPrediction:
-    """Make a prediction from a leave-one-out (LOO) Gaussian process (GP) at the left out
-    point.
-
-    The LOO Gaussian process (GP) is obtained by training it on all training data from the
-    supplied GP except for one datum (the 'left out' datum). It is trained using the
-    fitted hyperparameters *from the supplied Gaussian process `gp`*.
-
-    By default, the LOO GP used will be a deep copy of `gp` trained on the leave-one-out
-    data. Alternatively, another ``AbstractGaussianProcess`` can be supplied that will be
-    trained on the leave-one-out data. This can be more efficient when repeated
-    calculation of a LOO GP is required.
-
-    Parameters
-    ----------
-    gp : _type_
-        A Gaussian process to form the basis for the LOO GP.
-    leave_out_idx : _type_
-        The index for the training datum of `gp` to leave out. This should be an index
-        of the sequence returned by the ``gp.training_data`` property.
-    loo_gp : AbstractGaussianProcess, optional
-        (Default: None) Another Gaussian process that is trained on the LOO data and then
-        used to make the prediction at the left-out simulator input. If ``None`` then a
-        deep copy of `gp` will be used instead.
-
-    Returns
-    -------
-    GaussianProcessPrediction
-        The prediction of the LOO Gaussian process at the left out simulator input.
-    """
-    # Get left-out training data
-    loo_input = gp.training_data[leave_out_idx].input
-    loo_output = gp.training_data[leave_out_idx].output
-
-    loo_prediction = compute_loo_gp(gp, leave_out_idx, loo_gp=loo_gp).predict(loo_input)
-
-    return GaussianProcessPrediction(
-        loo_prediction.estimate - loo_output, loo_prediction.variance
-    )
-
-
-def compute_zero_mean_prediction(
-    gp: AbstractGaussianProcess, x: Input
-) -> GaussianProcessPrediction:
-    """Make a prediction at an input based on a Gaussian process but with zero prior mean.
-
-    Parameters
-    ----------
-    gp : AbstractGaussianProcess
-        A Gaussian process.
-    x : Input
-        A simulator input to make the prediction at.
-
-    Returns
-    -------
-    GaussianProcessPrediction
-        The prediction made at `x` by a Gaussian process having the same covariance as
-        `gp` but zero prior mean.
-
-    Raises
-    ------
-    ValueError
-        If `gp` hasn't been trained on any data.
-    """
-    training_inputs = [datum.input for datum in gp.training_data]
-    training_outputs = np.array([[datum.output] for datum in gp.training_data])
-
-    try:
-        mean = float(
-            gp.covariance_matrix([x])
-            @ np.linalg.inv(gp.covariance_matrix(training_inputs))
-            @ training_outputs
-        )
-    except ValueError:
-        if not training_inputs:
-            raise ValueError(
-                "Cannot calculate zero-mean prediction: 'gp' hasn't been trained on any data."
-            )
-    except np.linalg.LinAlgError as e:
-        raise ValueError(f"Cannot calculate zero-mean prediction: {e}")
-
-    variance = gp.predict(x).variance
-    return GaussianProcessPrediction(mean, variance)
-
-
-def compute_multi_level_loo_error_data(
-    mlgp: MultiLevelGaussianProcess,
-) -> MultiLevel[tuple[TrainingDatum]]:
-    """Calculate multi-level leave-one-out (LOO) errors.
-
-    This involves computing normalised expected squared errors for GPs based on a
-    leave-one-out (LOO) cross-validation across all the levels. For each simulator input
-    in the training data of `mlgp`, the normalised expected squared error of the
-    prediction of an intermediary LOO multi-level GP at the input is calculated. The
-    intermediary LOO multi-level GP involves computing a single-level LOO GP at the level
-    of the left out input (see `compute_loo_errors_gp`). A copy of the GP at the
-    appropriate level in `mlgp` is used for this intermediary LOO GP and the corresponding
-    hyperparameters found in `mlgp` are used when fitting to the data.
-
-    Parameters
-    ----------
-    mlgp : MultiLevelGaussianProcess
-        A multi-level GP to calculate the errors for.
-
-    Returns
-    -------
-    MultiLevel[tuple[TrainingDatum]]
-        Multi-level data consisting of the simulator inputs from the training data for
-        `mlgp` and the errors arising from the corresponding leave-one-out calculations.
-
-    Raises
-    ------
-    ValueError
-        If the GP at some level within `mlgp` has not been trained on more than one datum.
-
-    See Also
-    --------
-    compute_multi_level_loo_prediction :
-        Calculate the prediction of a LOO multi-level GP at a left-out training input.
-
-    """
-
-    training_data_counts = mlgp.training_data.map(lambda level, data: len(data))
-    if levels_not_enough_data := {
-        str(level) for level, count in training_data_counts.items() if count < 2
-    }:
-        bad_levels = ", ".join(sorted(levels_not_enough_data))
-        raise ValueError(
-            f"Could not perform leave-one-out calculation: levels {bad_levels} not "
-            "trained on at least two training data."
-        )
-
-    error_training_data = MultiLevel([[] for _ in mlgp.levels])
-    for level, gp in mlgp.items():
-        # Create a copy for the leave-one-out computations, for efficiency.
-        loo_gp = copy.deepcopy(gp)
-
-        for leave_out_index, datum in enumerate(gp.training_data):
-            loo_prediction = compute_multi_level_loo_prediction(
-                mlgp, level, leave_out_index, loo_gp=loo_gp
-            )
-            error_training_data[level].append(
-                TrainingDatum(datum.input, loo_prediction.nes_error(0))
-            )
-
-    return error_training_data.map(lambda level, data: tuple(data))
-
-
-def compute_multi_level_loo_errors_gp(
-    mlgp: MultiLevelGaussianProcess,
-    domain: SimulatorDomain,
-    output_mlgp: Optional[MultiLevelGaussianProcess] = None,
-) -> MultiLevelGaussianProcess:
-    """Calculate the multi-level Gaussian process (GP) trained on normalised expected
-    squared leave-one-out (LOO) errors.
-
-    The returned multi-level GP is obtained by training it on training data calculated
-    with ``compute_multi_level_loo_error_data``. This involves computing normalised
-    expected squared errors for GPs based on a leave-one-out (LOO) cross-validation across
-    all the levels. The resulting errors, together with the corresponding left out
-    simulator inputs, form the training data for the output GP. The
-    output GP is trained with a lower bound on the correlation length scale parameters for
-    each level (see the Notes section).
-
-    By default, the returned multi-level GP will be a deep copy of `mlgp` trained on the
-    error data. Alternatively, another multi-level GP can be supplied that will be trained
-    on the error data and returned (thus it will be modified in-place as well as
-    returned).
-
-    Parameters
-    ----------
-    mlgp : MultiLevelGaussianProcess
-        A multi-level GP to calculate the normalised expected squared LOO errors for.
-    domain : SimulatorDomain
-        The domain of a simulator that the multi-level Gaussian process `mlgp` emulates.
-        The data on which each level of `mlgp` is trained are expected to have simulator
-        inputs only from this domain.
-    output_mlgp : MultiLevelGaussianProcess, optional
-        (Default: None) Another multi-level GP that is trained on the LOO errors to
-        create the output to this function. If ``None`` then a deep copy of `mlgp` will
-        be used instead.
-
-    Returns
-    -------
-    MultiLevelGaussianProcess
-        A multi-level GP that is trained on the normalised expected square LOO errors
-        arising from `mlgp`. If `output_mlgp` was supplied then (a reference to) this
-        object will be returned (except now it has been fit to the LOO errors data).
-
-    Raises
-    ------
-    ValueError
-        If the set of levels for `output_mlgp` is not equal to those in `mlgp` (when
-        `output_mlgp` is not ``None``).
-
-    See Also
-    --------
-    compute_multi_level_loo_error_data :
-        Calculation of the leave-one-out error data used to train this function's output.
-
-    Notes
-    -----
-    The lower bounds on the correlation length scale parameters are obtained by
-    multiplying the lengths of the domain's dimensions by ``sqrt(-0.5 / log(10 ** (-8)))``.
-    Note that the same lower bounds are used for each level.
-    """
-
-    if output_mlgp is not None and not mlgp.levels == output_mlgp.levels:
-        raise ValueError(
-            f"Expected the levels {output_mlgp.levels} of 'output_mlgp' to match the levels "
-            f"{mlgp.levels} from 'mlgp'."
-        )
-
->>>>>>> abb9d0f1
     # Create LOO errors for each level
     error_training_data = compute_multi_level_loo_error_data(mlgp)
 
@@ -1406,22 +1107,14 @@
     """Compute a batch of design points adaptively for a multi-level Gaussian process (GP).
 
     Implements the cross-validation-based adaptive sampling for multi-level Gaussian
-<<<<<<< HEAD
-    process models, as described in Kimpton et. al. (2024)[1]_. This involves computing a
-=======
     process models, as described in Kimpton et. al. (2023)[1]_. This involves computing a
->>>>>>> abb9d0f1
     multi-level GP that is trained on normalised expected squared errors arising from a
     multi-level leave-one-out (LOO) cross-validation. The design points returned are those
     that maximise weighted pseudo-expected improvements (PEIs) of this multi-level LOO
     errors GP across levels, where the PEIs are weighted according to the costs of
     computing the design points on simulators at the levels.
 
-<<<<<<< HEAD
-    The `costs` should represent the costs of running a each level's simulator on a single
-=======
     The `costs` should represent the costs of running each level's simulator on a single
->>>>>>> abb9d0f1
     input.
 
     If `seeds` is provided, then the seeds provided for the levels will be used when
@@ -1565,7 +1258,6 @@
             design_points.append(new_design_pt)
 
     return level, tuple(design_points)
-<<<<<<< HEAD
 
 
 def initialise_for_multi_level_loo_sampling(
@@ -1638,8 +1330,6 @@
     )
 
     return delta_data, delta_costs, delta_coefficients
-=======
->>>>>>> abb9d0f1
 
 
 def _compute_delta_cost(costs: MultiLevel[Real], level: int) -> Real:
