--- conflicted
+++ resolved
@@ -1,11 +1,7 @@
 import copy
 import itertools
 import math
-<<<<<<< HEAD
 from collections.abc import Collection, Sequence
-=======
-from collections.abc import Sequence
->>>>>>> b8e9253c
 from numbers import Real
 from typing import Any, Optional, Type, Union
 
@@ -725,11 +721,8 @@
         Computation of the leave-one-out errors Gaussian process.
     PEICalculator :
         Pseudo-expected improvement calculation.
-<<<<<<< HEAD
     modelling.SimulatorDomain.calculate_pseudopoints :
         Calculation of pseudopoints for a collection of simulator inputs.
-=======
->>>>>>> b8e9253c
     modelling.GaussianProcessPrediction.nes_error :
         Normalised expected squared error for a prediction from a Gaussian process.
     utilities.optimisation.maximise :
@@ -838,7 +831,6 @@
         raise ValueError(
             "Training inputs across all levels must be distinct, but found common "
             f"input {repeated_input} at levels {level1}, {level2}."
-<<<<<<< HEAD
         )
 
     terms = MultiLevel({level: None for level in mlgp.levels})
@@ -883,52 +875,6 @@
             lambda level, data: ((level, datum.input) for datum in data),
             training_data.items(),
         )
-=======
-        )
-
-    terms = MultiLevel({level: None for level in mlgp.levels})
-
-    # Get mean and variance contributions at supplied level
-    terms[level] = compute_loo_prediction(mlgp[level], leave_out_idx, loo_gp=loo_gp)
-
-    # Get mean and variance contributions at other levels
-    loo_input = mlgp.training_data[level][leave_out_idx].input
-    terms.update(
-        {
-            j: compute_zero_mean_prediction(mlgp[j], loo_input)
-            for j in mlgp.levels
-            if not j == level
-        }
-    )
-
-    # Aggregate predictions across levels
-    mean = sum(mlgp.coefficients[level] * terms[level].estimate for level in terms.levels)
-    variance = sum(
-        (mlgp.coefficients[level] ** 2) * terms[level].variance for level in terms.levels
-    )
-
-    return GaussianProcessPrediction(mean, variance)
-
-
-def _find_input_repetition_across_levels(
-    training_data: MultiLevel[Sequence[TrainingDatum]],
-) -> Optional[tuple[Input, int, int]]:
-    """Find a training input that features in multiple levels, if such an input exists.
-
-    If a repeated input is found, a triple ``(repeated_input, level1, level2)`` is
-    returned, where ``repeated_input`` is the repeated input and ``level1``, ``level2``
-    are the levels where repetition occurs. If no repeated inputs are found, return
-    ``None``.
-
-    Note that repetition is determined by testing for equality between input objects and
-    is only applied to inputs on different levels.
-    """
-    training_inputs = tuple(
-        itertools.starmap(
-            lambda level, data: ((level, datum.input) for datum in data),
-            training_data.items(),
-        )
->>>>>>> b8e9253c
     )
 
     # If there is only a single level then we don't check for repetitions
@@ -1180,22 +1126,14 @@
     """Compute a batch of design points adaptively for a multi-level Gaussian process (GP).
 
     Implements the cross-validation-based adaptive sampling for multi-level Gaussian
-<<<<<<< HEAD
-    process models, as described in Kimpton et. al. (2024)[1]_. This involves computing a
-=======
     process models, as described in Kimpton et. al. (2023)[1]_. This involves computing a
->>>>>>> b8e9253c
     multi-level GP that is trained on normalised expected squared errors arising from a
     multi-level leave-one-out (LOO) cross-validation. The design points returned are those
     that maximise weighted pseudo-expected improvements (PEIs) of this multi-level LOO
     errors GP across levels, where the PEIs are weighted according to the costs of
     computing the design points on simulators at the levels.
 
-<<<<<<< HEAD
-    The `costs` should represent the costs of running a each level's simulator on a single
-=======
     The `costs` should represent the costs of running each level's simulator on a single
->>>>>>> b8e9253c
     input.
 
     If `seeds` is provided, then the seeds provided for the levels will be used when
