import copy
<<<<<<< HEAD
from collections.abc import Collection
from exauq.core.modelling import Input, TrainingDatum, AbstractEmulator
=======

import numpy as np

from exauq.core.modelling import (
    AbstractEmulator,
    AbstractSimulator,
    Input,
    SimulatorDomain,
    TrainingDatum,
)
from exauq.utilities.validation import check_int


class SimpleDesigner(object):
    """A designer producing simulator inputs based on random generation.

    This designer produces simulator inputs by sampling each coordinate uniformly. The
    inputs created all belong to the supplied simulator domain.

    Parameters
    ----------
    domain : SimulatorDomain
        A domain for a simulator.
    """

    def __init__(self, domain: SimulatorDomain):
        self._domain = domain

    def make_design_batch(self, size: int) -> list[Input]:
        """Create a batch of new simulator inputs.

        The inputs returned are created by sampling each coordinate uniformly.

        Parameters
        ----------
        size : int
            The number of inputs to create.

        Returns
        -------
        list[Input]
            A batch of new simulator inputs.
        """
        check_int(
            size, TypeError(f"Expected 'size' to be an integer but received {type(size)}.")
        )
        if size < 0:
            raise ValueError(
                f"Expected 'size' to be a non-negative integer but is equal to {size}."
            )

        rng = np.random.default_rng()
        return [
            self._domain.scale(rng.uniform(size=self._domain.dim)) for _ in range(size)
        ]
>>>>>>> 100da972


class SingleLevelAdaptiveSampler:
    """Single level adaptive sampling (SLAS) for training emulators.

    Implements the cross-validation-based adaptive sampling for emulators, as
    described in Mohammadi et. al. (2022).

    Parameters
    ----------
    initial_data: finite collection of TrainingDatum
        Training data on which the emulator will initially be trained.
    """

<<<<<<< HEAD
    def __init__(self, initial_data: Collection[TrainingDatum]):
        self._initial_data = self._validate_initial_data(initial_data)
        self._esloo_errors = None

    @classmethod
    def _validate_initial_data(cls, initial_data):
        try:
            length = len(initial_data)  # to catch infinite iterators
            if not all([isinstance(x, TrainingDatum) for x in initial_data]):
                raise TypeError

            if length == 0:
                raise ValueError

            return initial_data

        except TypeError:
            raise TypeError(
                f"{cls.__name__} must be initialised with a (finite) collection of "
                "TrainingDatum"
            )

        except ValueError:
            raise ValueError("'initial_data' must be nonempty")
=======
    def __init__(self, initial_design: list[Input]):
        self._initial_design = initial_design
>>>>>>> 100da972

    def __str__(self) -> str:
        return f"SingleLevelAdaptiveSampler designer with initial data {str(self._initial_data)}"

    def __repr__(self) -> str:
<<<<<<< HEAD
        return f"SingleLevelAdaptiveSampler(initial_data={repr(self._initial_data)})"

    def train(self, emulator: AbstractEmulator) -> AbstractEmulator:
        """Train an emulator using the single-level adaptive sampling method.

        This will train the emulator on the initial data that was supplied during
        construction of this object.
=======
        return (
            f"SingleLevelAdaptiveSampler(initial_design={repr(self._initial_design)})"
        )

    def train(
        self, emulator: AbstractEmulator, simulator: AbstractSimulator
    ) -> AbstractEmulator:
        """Train an emulator with simulator outputs using this SLAS method.
>>>>>>> 100da972

        Parameters
        ----------
        emulator : AbstractEmulator
            The emulator to train.

        Returns
        -------
        AbstractEmulator
<<<<<<< HEAD
            A new emulator that has been trained with the initial training data and
            using the SLAS methodology. A new object is returned of the same ``type`` as
            `emulator`.
=======
            A new emulator that has been trained with observations produced by
            the given simulator, using the SLAS methodology. A new object is
            returned of the same ``type`` as `emulator`.
>>>>>>> 100da972
        """

        return_emulator = copy.copy(emulator)
<<<<<<< HEAD
        return_emulator.fit(self._initial_data)
        return return_emulator

    def new_design_batch(self, emulator: AbstractEmulator, size: int = 1):

        if emulator.training_data:
            self._esloo_errors = [0] * len(emulator.training_data)

        return [Input(1)] * size

    @property
    def esloo_errors(self):
        return self._esloo_errors
=======
        initial_training_data = [
            TrainingDatum(x, simulator.compute(x)) for x in self._initial_design
        ]
        return_emulator.fit(initial_training_data)
        return return_emulator
>>>>>>> 100da972
<|MERGE_RESOLUTION|>--- conflicted
+++ resolved
@@ -1,14 +1,10 @@
 import copy
-<<<<<<< HEAD
 from collections.abc import Collection
-from exauq.core.modelling import Input, TrainingDatum, AbstractEmulator
-=======
 
 import numpy as np
 
 from exauq.core.modelling import (
     AbstractEmulator,
-    AbstractSimulator,
     Input,
     SimulatorDomain,
     TrainingDatum,
@@ -58,7 +54,6 @@
         return [
             self._domain.scale(rng.uniform(size=self._domain.dim)) for _ in range(size)
         ]
->>>>>>> 100da972
 
 
 class SingleLevelAdaptiveSampler:
@@ -73,7 +68,6 @@
         Training data on which the emulator will initially be trained.
     """
 
-<<<<<<< HEAD
     def __init__(self, initial_data: Collection[TrainingDatum]):
         self._initial_data = self._validate_initial_data(initial_data)
         self._esloo_errors = None
@@ -98,16 +92,11 @@
 
         except ValueError:
             raise ValueError("'initial_data' must be nonempty")
-=======
-    def __init__(self, initial_design: list[Input]):
-        self._initial_design = initial_design
->>>>>>> 100da972
 
     def __str__(self) -> str:
         return f"SingleLevelAdaptiveSampler designer with initial data {str(self._initial_data)}"
 
     def __repr__(self) -> str:
-<<<<<<< HEAD
         return f"SingleLevelAdaptiveSampler(initial_data={repr(self._initial_data)})"
 
     def train(self, emulator: AbstractEmulator) -> AbstractEmulator:
@@ -115,16 +104,6 @@
 
         This will train the emulator on the initial data that was supplied during
         construction of this object.
-=======
-        return (
-            f"SingleLevelAdaptiveSampler(initial_design={repr(self._initial_design)})"
-        )
-
-    def train(
-        self, emulator: AbstractEmulator, simulator: AbstractSimulator
-    ) -> AbstractEmulator:
-        """Train an emulator with simulator outputs using this SLAS method.
->>>>>>> 100da972
 
         Parameters
         ----------
@@ -134,19 +113,12 @@
         Returns
         -------
         AbstractEmulator
-<<<<<<< HEAD
             A new emulator that has been trained with the initial training data and
             using the SLAS methodology. A new object is returned of the same ``type`` as
             `emulator`.
-=======
-            A new emulator that has been trained with observations produced by
-            the given simulator, using the SLAS methodology. A new object is
-            returned of the same ``type`` as `emulator`.
->>>>>>> 100da972
         """
 
         return_emulator = copy.copy(emulator)
-<<<<<<< HEAD
         return_emulator.fit(self._initial_data)
         return return_emulator
 
@@ -159,11 +131,4 @@
 
     @property
     def esloo_errors(self):
-        return self._esloo_errors
-=======
-        initial_training_data = [
-            TrainingDatum(x, simulator.compute(x)) for x in self._initial_design
-        ]
-        return_emulator.fit(initial_training_data)
-        return return_emulator
->>>>>>> 100da972
+        return self._esloo_errors