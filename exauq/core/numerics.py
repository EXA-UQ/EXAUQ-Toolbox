--- conflicted
+++ resolved
@@ -1,11 +1,7 @@
 import math
 from collections.abc import Sequence
 from numbers import Real
-<<<<<<< HEAD
 from typing import Union
-=======
-from typing import Sequence, Union
->>>>>>> dcb2c5df
 
 FLOAT_TOLERANCE = 1e-9
 """The default tolerance to use when testing for equality of real numbers."""
@@ -37,15 +33,6 @@
     bool
         Whether the two numbers or sequences of numbers are equal up to the relative and absolute tolerances.
     """
-<<<<<<< HEAD
-    if isinstance(x, Real) and isinstance(y, Real):
-        return math.isclose(x, y, rel_tol=rel_tol, abs_tol=abs_tol)
-
-    return all(
-        equal_within_tolerance(_x, _y, rel_tol=rel_tol, abs_tol=abs_tol)
-        for _x, _y in zip(x, y)
-    )
-=======
     if isinstance(x, Sequence) and isinstance(y, Sequence):
         if len(x) != len(y):
             return False
@@ -55,7 +42,4 @@
     elif isinstance(x, Real) and isinstance(y, Real):
         return math.isclose(x, y, rel_tol=rel_tol, abs_tol=abs_tol)
     else:
-        raise TypeError(
-            "Both arguments must be either numbers or sequences of numbers."
-        )
->>>>>>> dcb2c5df
+        raise TypeError("Both arguments must be either numbers or sequences of numbers.")