--- conflicted
+++ resolved
@@ -778,11 +778,7 @@
     include the method `nes_error` for computing the normalised expected square (NES)
     error at a simulator output, utilising the Gaussian assumption.
 
-<<<<<<< HEAD
-    Parameters
-=======
     Attributes
->>>>>>> abb9d0f1
     ----------
     estimate : numbers.Real
         The estimated value of the prediction.
