"""Basic objects for expressing emulation of simulators."""

import abc
import dataclasses
from collections.abc import Sequence
from itertools import product
from numbers import Real
from typing import Any, Collection, Union

import numpy as np

import exauq.utilities.validation as validation
from exauq.core.numerics import equal_within_tolerance


class Input(Sequence):
    """The input to a simulator or emulator.

    `Input` objects should be thought of as coordinate vectors. They implement the
    Sequence abstract base class from the ``collections.abc module``. Applying the
    ``len`` function to an `Input` object will return the number of coordinates in it.
    Individual coordinates can be extracted from an `Input` by using index
    subscripting (with indexing starting at ``0``).

    Parameters
    ----------
    *args : tuple of numbers.Real
        The coordinates of the input. Each coordinate must define a finite
        number that is not a missing value (i.e. not None or NaN).

    Attributes
    ----------
    value : tuple of numbers.Real, numbers.Real or None
        Represents the point as a tuple of real numbers (dim > 1), a single real
        number (dim = 1) or None (dim = 0). Note that finer-grained typing is
        preserved during construction of an `Input`. See the Examples.

    Examples
    --------
    >>> x = Input(1, 2, 3)
    >>> x.value
    (1, 2, 3)

    Single arguments just return a number:

    >>> x = Input(2.1)
    >>> x.value
    2.1

    Types are preserved coordinate-wise:

    >>> import numpy as np
    >>> x = Input(1.3, np.float64(2), np.int16(1))
    >>> print([type(a) for a in x.value])
    [<class 'float'>, <class 'numpy.float64'>, <class 'numpy.int16'>]

    Empty argument list gives an input with `value` = ``None``:

    >>> x = Input()
    >>> x.value is None
    True

    The ``len`` function provides the number of coordinates:

    >>> len(Input(0.5, 1, 2))
    3

    The individual coordinates and slices of inputs can be retrieved by indexing:

    >>> x = Input(1, 2, 3)
    >>> x[0]
    1
    >>> x[1:]
    Input(2, 3)
    >>> x[-1]
    3
    """

    def __init__(self, *args: Real):
        self._value = self._unpack_args(self._validate_args(args))
        self._dim = len(args)

    @staticmethod
    def _unpack_args(args: tuple[Any, ...]) -> Union[tuple[Any, ...], Any, None]:
        """Return items from a sequence of arguments, simplifying where
        possible.

        Examples
        --------
        >>> x = Input()
        >>> x._unpack_args((1, 2, 3))
        (1, 2, 3)

        Single arguments remain in their tuples:
        >>> x._unpack_args(tuple(['a']))
        ('a',)

        Empty argument list returns None:
        >>> x._unpack_args(()) is None
        True
        """

        if len(args) > 1:
            return args
        elif len(args) == 1:
            return args
        else:
            return None

    @classmethod
    def _validate_args(cls, args: tuple[Any, ...]) -> tuple[Real, ...]:
        """Check that all arguments define finite real numbers, returning the
        supplied tuple if so or raising an exception if not."""

        validation.check_entries_not_none(
            args, TypeError("Input coordinates must be real numbers, not None")
        )
        validation.check_entries_real(
            args, TypeError("Arguments must be instances of real numbers")
        )
        validation.check_entries_finite(
            args, ValueError("Cannot supply NaN or non-finite numbers as arguments")
        )

        return args

    @classmethod
    def from_array(cls, input: np.ndarray) -> "Input":
        """Create a simulator input from a Numpy array.

        Parameters
        ----------
        input : numpy.ndarray
            A 1-dimensional Numpy array defining the coordinates of the input.
            Each array entry should define a finite number that is not a missing
            value (i.e. not None or NaN).

        Returns
        -------
        Input
            A simulator input with coordinates defined by the supplied array.
        """

        if not isinstance(input, np.ndarray):
            raise TypeError(
                f"Expected 'input' of type numpy.ndarray but received {type(input)}."
            )

        if not input.ndim == 1:
            raise ValueError(
                "Expected 'input' to be a 1-dimensional numpy.ndarray but received an "
                f"array with {input.ndim} dimensions."
            )

        validation.check_entries_not_none(
            input, ValueError("'input' cannot contain None")
        )
        validation.check_entries_real(
            input, ValueError("'input' must be a numpy.ndarray array of real numbers")
        )
        validation.check_entries_finite(
            input, ValueError("'input' cannot contain NaN or non-finite numbers")
        )

        return cls(*tuple(input))

    def __str__(self) -> str:
        if self._value is None:
            return "()"

        elif self._dim == 1:
            return f"{self._value[0]}"

        return str(self._value)

    def __repr__(self) -> str:
        if self._value is None:
            return "Input()"

        elif self._dim == 1:
            return f"Input({repr(self._value[0])})"

        else:
            return f"Input{repr(self._value)}"

    def __eq__(self, other: Any) -> bool:
        """Returns ``True`` precisely when `other` is an `Input` with the same
        coordinates as this `Input`"""

        if not isinstance(other, type(self)):
            return False

        # Check if both are Real or both are Sequences, otherwise return False
        if isinstance(self.value, Real) != isinstance(other.value, Real):
            return False
        if isinstance(self.value, Sequence) != isinstance(other.value, Sequence):
            return False

        # Check for None values
        if self.value is None and other.value is None:
            return True
        if self.value is None or other.value is None:
            return False

        # Compare values
        return equal_within_tolerance(self.value, other.value)

    def __len__(self) -> int:
        """Returns the number of coordinates in this input."""

        return self._dim

    def __getitem__(self, item: Union[int, slice]) -> Union["Input", Real]:
        """Gets the coordinate at the given index of this input, or returns a new
        `Input` built from the given slice of coordinate entries."""

        try:
            subseq = self._value[item]  # could be a single entry or a subsequence
            if isinstance(item, slice):
                return self.__class__(*subseq)

            return subseq

        except TypeError:
            raise TypeError(
                f"Subscript must be an 'int' or slice, but received {type(item)}."
            )

        except IndexError:
            raise IndexError(f"Input index {item} out of range.")

    @property
    def value(self) -> Union[tuple[Real, ...], Real, None]:
        """(Read-only) Gets the value of the input, as a tuple of real
        numbers (dim > 1), a single real number (dim = 1), or None (dim = 0)."""

        if self._value is None:
            return None

        if len(self._value) == 1:
            return self._value[0]

        return self._value


@dataclasses.dataclass(frozen=True)
class TrainingDatum(object):
    """A training point for an emulator.

    Emulators are trained on collections ``(x, f(x))`` where ``x`` is an input
    to a simulator and ``f(x)`` is the output of the simulator ``f`` at ``x``.
    This dataclass represents such pairs of inputs and simulator outputs.

    Parameters
    ----------
    input : Input
        An input to a simulator.
    output : numbers.Real
        The output of the simulator at the input. This must be a finite
        number that is not a missing value (i.e. not None or NaN).

    Attributes
    ----------
    input : Input
        (Read-only) An input to a simulator.
    output : numbers.Real
        (Read-only) The output of the simulator at the input.
    """

    input: Input
    output: Real

    def __post_init__(self):
        self._validate_input(self.input)
        self._validate_output(self.output)

    @staticmethod
    def _validate_input(input: Any) -> None:
        """Check that an object is an instance of an Input, raising a
        TypeError if not."""

        if not isinstance(input, Input):
            raise TypeError("Argument `input` must be of type Input")

    @staticmethod
    def _validate_output(observation: Any) -> None:
        """Check that an object defines a finite real number, raising exceptions
        if not."""

        validation.check_not_none(
            observation, TypeError("Argument 'output' cannot be None")
        )
        validation.check_real(
            observation, TypeError("Argument `output` must define a real number")
        )
        validation.check_finite(
            observation, ValueError("Argument 'output' cannot be NaN or non-finite")
        )

    @classmethod
    def list_from_arrays(
        cls, inputs: np.ndarray, outputs: np.ndarray
    ) -> list["TrainingDatum"]:
        """Create a list of training data from Numpy arrays.

        It is common when working with Numpy for statistical modelling to
        represent a set of `inputs` and corresponding `outputs` with two arrays:
        a 2-dimensional array of inputs (with a row for each input) and a
        1-dimensional array of outputs, where the length of the `outputs` array
        is equal to the length of the first dimension of the `inputs` array.
        This method is a convenience for creating a list of TrainingDatum
        objects from these arrays.

        Parameters
        ----------
        inputs : np.ndarray
            A 2-dimensional array of simulator inputs, with each row defining
            a single input. Thus, the shape of `inputs` is ``(n, d)`` where
            ``n`` is the number of inputs and ``d`` is the number of input
            coordinates.
        outputs : np.ndarray
            A 1-dimensional array of simulator outputs, whose length is equal
            to ``n``, the number of inputs (i.e. rows) in `inputs`. The
            ``i``th entry of `outputs` corresponds to the input at row ``i`` of
            `inputs`.

        Returns
        -------
        TrainingDatum
            A list of training data, created by binding the inputs and
            corresponding outputs together.
        """

        return [
            cls(Input.from_array(input), output) for input, output in zip(inputs, outputs)
        ]

    def __str__(self) -> str:
        return f"({str(self.input)}, {str(self.output)})"


@dataclasses.dataclass(frozen=True)
class Prediction:
    """Represents a predicted value together with the variance of the prediction.

    Two predictions are considered equal if their estimated values and variances agree,
    to within the standard tolerance ``exauq.core.numerics.FLOAT_TOLERANCE`` as defined
    by the default parameters for ``exauq.core.numerics.equal_within_tolerance``.

    Parameters
    ----------
    estimate : numbers.Real
        The estimated value of the prediction.
    variance : numbers.Real
        The variance of the prediction.

    Attributes
    ----------
    estimate : numbers.Real
        (Read-only) The estimated value of the prediction.
    variance : numbers.Real
        (Read-only) The variance of the prediction.

    See Also
    --------
    ``exauq.core.numerics.equal_within_tolerance`` : Equality up to tolerances.
    """

    estimate: Real
    variance: Real

    def __post_init__(self):
        self._validate_estimate(self.estimate)
        self._validate_variance(self.variance)

    @staticmethod
    def _validate_estimate(estimate: Any) -> None:
        """Check that the given estimate defines a real number."""

        validation.check_real(
            estimate,
            TypeError(
                f"Expected 'estimate' to define a real number, but received {type(estimate)} "
                "instead."
            ),
        )

    @staticmethod
    def _validate_variance(variance: Any) -> None:
        """Check that the given estimate defines a non-negative real number."""

        validation.check_real(
            variance,
            TypeError(
                "Expected 'variance' to define a real number, but received "
                f"{type(variance)} instead."
            ),
        )

        if variance < 0:
            raise ValueError(
                f"'variance' must be a non-negative real number, but received {variance}."
            )

    def __eq__(self, other: Any) -> bool:
        """Checks equality with another object up to default tolerances."""

        if type(other) is not type(self):
            return False

        return equal_within_tolerance(
            self.estimate, other.estimate
        ) and equal_within_tolerance(self.variance, other.variance)


class AbstractEmulator(abc.ABC):
    """Represents an abstract emulator for simulators.

    Classes that inherit from this abstract base class define emulators which
    can be trained with simulator outputs using an experimental design
    methodology.
    """

    @abc.abstractmethod
    def fit(
        self,
        training_data: list[TrainingDatum],
        hyperparameter_bounds: Sequence[tuple[float, float]] = None,
    ) -> None:
        """Train the emulator on pairs of inputs and simulator outputs.

        If bounds are supplied for the hyperparameters, then estimation of the
        hyperparameters should respect these bounds.

        Parameters
        ----------
        training_data : list[TrainingDatum]
            A collection of inputs with simulator outputs.
        hyperparameter_bounds : sequence of tuple[float, float], optional
            (Default: None) A sequence of bounds to apply to hyperparameters
            during estimation, of the form ``(lower_bound, upper_bound)``. All
            but the last tuple should represent bounds for the correlation
            length parameters, in the same order as the ordering of the
            corresponding input coordinates, while the last tuple should
            represent bounds for the covariance.
        """

        pass

    @abc.abstractmethod
    def predict(self, x: Input) -> Prediction:
        """Make a prediction of a simulator output for a given input.

        Parameters
        ----------
        x : Input
            A simulator input.

        Returns
        -------
        Prediction
            The emulator's prediction of the simulator output from the given the input.
        """

        pass


class SimulatorDomain(object):
    """
    Class representing the domain of a simulator.

    When considering a simulator as a mathematical function ``f(x)``, the domain is the
    set of all inputs of the function. This class supports domains that are
    n-dimensional rectangles, that is, sets of inputs whose coordinates lie between some
    fixed bounds (which may differ for each coordinate). Membership of a given input
    can be tested using the ``in`` operator; see the examples.

    Attributes
    ----------
    dim : int
        (Read-only) The dimension of this domain, i.e. the number of coordinates inputs
        from this domain have.

    Parameters
    ----------
    bounds : Sequence[tuple[Real, Real]]
        A sequence of tuples representing the lower and upper bounds for each coordinate dimension in the domain.

    Examples
    --------
    Create a 3-dimensional domain for a simulator with inputs ``(x1, x2, x3)`` where
    ``1 <= x1 <= 2``, ``-1 <= x2 <= 1`` and ``0 <= x3 <= 100``:

    >>> bounds = [(1, 2), (-1, 1), (0, 100)]
    >>> domain = SimulatorDomain(bounds)

    Test whether various inputs lie in the domain:

    >>> Input(1, 0, 100) in domain
    True
    >>> Input(1.5, -1, -1) in domain  # third coordinate outside bounds
    False
    """

    def __init__(self, bounds: Sequence[tuple[Real, Real]]):
        self._validate_bounds(bounds)
        self._bounds = bounds
        self._dim = len(bounds)

    @staticmethod
    def _validate_bounds(bounds: Sequence[tuple[Real, Real]]) -> None:
        """
        Validates the bounds for initialising the domain of the simulator.

        This method checks that the provided bounds meet the necessary criteria for
        defining a valid n-dimensional rectangular domain. The bounds are expected to be a
        list of tuples, where each tuple represents the lower and upper bounds for a
        coordinate in the domain. The method validates that:

        1. There is at least one dimension provided (the list of bounds is not empty).
        2. Each bound is a tuple of two real numbers.
        3. The lower bound is not greater than the upper bound in any dimension.

        Parameters
        ----------
        bounds : list[tuple[Real, Real]]
            A list of tuples where each tuple represents the bounds for a dimension in the
            domain. Each tuple should contain two real numbers (low, high) where `low` is
            the lower bound and `high` is the upper bound for that dimension.

        Examples
        --------
        This should pass without any issue as the bounds are valid.
        >>> SimulatorDomain.validate_bounds([(0, 1), (0, 1)])

        ValueError: Domain must be at least one-dimensional.
        >>> SimulatorDomain.validate_bounds([])

        ValueError: Each bound must be a tuple of two numbers.
        >>> SimulatorDomain.validate_bounds([(0, 1, 2), (0, 1)])

        TypeError: Bounds must be real numbers.
        >>> SimulatorDomain.validate_bounds([(0, '1'), (0, 1)])

        ValueError: Lower bound cannot be greater than upper bound.
        >>> SimulatorDomain.validate_bounds([(1, 0), (0, 1)])
        """
        if bounds is None:
            raise TypeError("Bounds cannot be None. 'bounds' should be a sequence.")

        if not bounds:
            raise ValueError("At least one pair of bounds must be provided.")

        if not isinstance(bounds, Sequence):
            raise TypeError("Bounds should be a sequence.")

        for bound in bounds:
            if not isinstance(bound, tuple) or len(bound) != 2:
                raise ValueError("Each bound must be a tuple of two numbers.")

            low, high = bound
            if not (isinstance(low, Real) and isinstance(high, Real)):
                raise TypeError("Bounds must be real numbers.")

            if low > high:
                if not equal_within_tolerance(low, high):
                    raise ValueError("Lower bound cannot be greater than upper bound.")

    def __contains__(self, item: Any):
        """Returns ``True`` when `item` is an `Input` of the correct dimension and
        whose coordinates lie within the bounds defined by this domain."""
        return (
            isinstance(item, Input)
            and len(item) == self._dim
            and all(
                bound[0] <= item[i] <= bound[1] for i, bound in enumerate(self._bounds)
            )
        )

    @property
    def dim(self) -> int:
        """(Read-only) The dimension of this domain, i.e. the number of coordinates
        inputs from this domain have."""
        return self._dim

    def scale(self, coordinates: Sequence[Real]) -> Input:
        """Scale coordinates from the unit hypercube into coordinates for this domain.

        The unit hypercube is the set of points where each coordinate lies between ``0``
        and ``1`` (inclusive). This method provides a transformation that rescales such
        a point to a point lying in this domain. For each coordinate, if the bounds on
        the coordinate in this domain are ``a_i`` and ``b_i``, then the coordinate
        ``x_i`` lying between ``0`` and ``1`` is transformed to
        ``a_i + x_i * (b_i - a_i)``.

        If the coordinates supplied do not lie in the unit hypercube, then the
        transformation described above will still be applied, in which case the
        transformed coordinates returned will not represent a point within this domain.

        Parameters
        ----------
        coordinates : collections.abc.Sequence[numbers.Real]
            Coordinates of a point lying in a unit hypercube.

        Returns
        -------
        Input
            The coordinates for the transformed point as a simulator input.

        Raises
        ------
        ValueError
            If the number of coordinates supplied in the input argument is not equal
            to the dimension of this domain.

        Examples
        --------
        Each coordinate is transformed according to the bounds supplied to the domain:

        >>> bounds = [(0, 1), (-0.5, 0.5), (1, 11)]
        >>> domain = SimulatorDomain(bounds)
        >>> coordinates = (0.5, 1, 0.7)
        >>> transformed = domain.scale(coordinates)
        >>> transformed
        Input(0.5, 0.5, 8.0)

        The resulting `Input` is contained in the domain:

        >>> transformed in domain
        True
        """

        n_coordinates = len(coordinates)
        if not n_coordinates == self.dim:
            raise ValueError(
                f"Expected 'coordinates' to be a sequence of length {self.dim} but "
                f"received sequence of length {n_coordinates}."
            )

        return Input(
            *map(
                lambda x, bnds: bnds[0] + x * (bnds[1] - bnds[0]),
                coordinates,
                self._bounds,
            )
        )

    def _within_bounds(self, point: Input) -> bool:
        """
        Check if a single point is within the bounds of the domain.

        Parameters
        ----------
        point : Input
            The point to check.

        Returns
        -------
        bool
            True if the point is within the bounds, False otherwise.
        """
        return all(
            self._bounds[i][0] <= point[i] <= self._bounds[i][1] for i in range(self._dim)
        )

    def _validate_points_dim(self, collection: Collection[Input]) -> None:
        """
        Validates that all points in a collection have the same dimensionality as the domain.

        This method checks each point in the provided collection to ensure that it has
        the same number of dimensions (i.e., the same length) as the domain itself. If any
        point in the collection does not have the same dimensionality as the domain, a
        ValueError is raised.

        Parameters
        ----------
        collection : Collection[Input]
            A collection of points (each of type Input) that need to be validated for their
            dimensionality.

        Raises
        ------
        ValueError
            If any point in the collection does not have the same dimensionality as the domain.

        Examples
        --------
        >>> domain = SimulatorDomain([(0, 1), (0, 1)])
        >>> points = [Input(0.5, 0.5), Input(0.2, 0.8)]
        >>> domain._validate_points_dim(points)  # This should pass without any issue

        >>> invalid_points = [Input(0.5, 0.5, 0.3), Input(0.2, 0.8)]
        >>> domain._validate_points_dim(invalid_points)
        ValueError: All points in the collection must have the same dimensionality as the domain.
        """
        if not all(len(point) == self._dim for point in collection):
            raise ValueError(
                "All points in the collection must have the same dimensionality as the domain."
            )

    def get_corners(self) -> tuple[Input]:
        """
        Generates and returns all the corner points of the domain.

        A corner point of a domain is defined as a point where each coordinate
        is equal to either the lower or upper bound of its respective dimension.
        This method calculates all possible combinations of lower and upper bounds
        for each dimension to find all the corner points of the domain.

        Returns
        -------
        tuple[Input]
            A tuple containing all the corner points of the domain. The number of corner
            points is ``2 ** dim``, where dim is the number of dimensions of the domain.

        Examples
        --------
        >>> bounds = [(0, 1), (0, 1)]
        >>> domain = SimulatorDomain(bounds)
        >>> corners = domain.get_corners()
        >>> corners
        (Input(0, 0), Input(0, 1), Input(1, 0), Input(1, 1))
        """

        unique_corners = []
        for corner in product(*self._bounds):
            input_corner = Input(*corner)
            if input_corner not in unique_corners:
                unique_corners.append(input_corner)
        return tuple(unique_corners)

    def closest_boundary_points(self, inputs: Collection[Input]) -> tuple[Input]:
        """
        Finds the closest point on the boundary for each point in the input collection.
        Distance is calculated using the Euclidean distance.

        Parameters
        ----------
        inputs : Collection[Input]
            A collection of points for which the closest boundary points are to be found.
            Each point in the collection must be an instance of `Input` and have the same
            dimensionality as the domain.

        Returns
        -------
        tuple[Input]
            The boundary points closest to a point in the given `collection`.

        Raises
        ------
        ValueError
            If any point in the collection is not within the bounds of the domain.
            If any point in the collection does not have the same dimensionality as the domain.

        Examples
        --------
        >>> bounds = [(0, 1), (0, 1)]
        >>> domain = SimulatorDomain(bounds)
        >>> collection = [Input(0.5, 0.5)]
        >>> domain.closest_boundary_points(collection)
        (Input(0, 0.5), Input(1, 0.5), Input(0.5, 0), Input(0.5, 1))

        Notes
        -----
        The method does not guarantee a unique solution if multiple points on the boundary
        are equidistant from a point in the collection. In such cases, the point that is
        found first in the iteration will be returned.
        """

        # Check if collection is empty
        if not inputs:
            return tuple()

        # Check all points have same dimensionality as domain
        self._validate_points_dim(inputs)

        # Check all points are within domain bounds
        if not all(self._within_bounds(point) for point in inputs):
            raise ValueError(
                "All points in the collection must be within the domain bounds."
            )

        pseudopoints = []
        for point in inputs:
            for i in range(self._dim):
                for bound in self._bounds[i]:
                    distance = abs(bound - point[i])
                    modified_point = list(point)
                    modified_point[i] = bound
                    pseudopoints.append((distance, Input(*modified_point)))

        # Sort by distance and return the closest points
        pseudopoints.sort(key=lambda x: x[0])
        return tuple(point for _, point in pseudopoints[: self._dim * 2])

    def calculate_pseudopoints(self, inputs: Collection[Input]) -> tuple[Input]:
        """
        Calculates and returns a tuple of pseudopoints for a given collection of input points.

        A pseudopoint in this context is defined as a point on the boundary of the domain,
        or a corner of the domain. This method computes two types of pseudopoints: Boundary
        pseudopoints and Corner pseudopoints, using the `closest_boundary_points` and `get_corners`
        methods respectively.

        Parameters
        ----------
        inputs : Collection[Input]
            A collection of input points for which to calculate the pseudopoints. Each input point
            must have the same number of dimensions as the domain and must lie within the domain's bounds.

        Returns
        -------
        tuple[Input]
            A tuple containing all the calculated pseudopoints.

        Raises
        ------
        ValueError
            If any of the input points have a different number of dimensions than the domain, or if any of the
            input points lie outside the domain's bounds.

        Examples
        --------
        >>> bounds = [(0, 1), (0, 1)]
        >>> domain = SimulatorDomain(bounds)
        >>> inputs = [Input(0.25, 0.25), Input(0.75, 0.75)]
        >>> pseudopoints = domain.calculate_pseudopoints(inputs)
        >>> pseudopoints  # pseudopoints include boundary and corner points
<<<<<<< HEAD
        (Input(0, 0.25), Input(0.25, 0), Input(1, 0.75), Input(0.75, 1),
        Input(0, 0), Input(0, 1), Input(1, 0), Input(1, 1))
=======
        (Input(0, 0.25), Input(0.25, 0), Input(1, 0.75), Input(0.75, 1), Input(0, 0), Input(0, 1), Input(1, 0), Input(1, 1))
>>>>>>> dfeeebff
        """

        boundary_points = self.closest_boundary_points(inputs)
        corner_points = self.get_corners()
        pseudopoints = boundary_points + corner_points

        unique_pseudopoints_dict = {}
        for point in pseudopoints:
            key = str(point)
            if key not in unique_pseudopoints_dict:
                unique_pseudopoints_dict[key] = point

        return tuple(unique_pseudopoints_dict.values())


class AbstractSimulator(abc.ABC):
    """Represents an abstract simulator.

    Classes that inherit from this abstract base class define simulators, which
    typically represent programs for calculating the outputs of complex models
    for given inputs.
    """

    @abc.abstractmethod
    def compute(self, x: Input) -> Real:
        """Compute the value of this simulator at an input.

        Parameters
        ----------
        x : Input
            An input to evaluate the simulator at.

        Returns
        -------
        numbers.Real
            The output of the simulator at the input `x`.
        """

        pass<|MERGE_RESOLUTION|>--- conflicted
+++ resolved
@@ -826,12 +826,7 @@
         >>> inputs = [Input(0.25, 0.25), Input(0.75, 0.75)]
         >>> pseudopoints = domain.calculate_pseudopoints(inputs)
         >>> pseudopoints  # pseudopoints include boundary and corner points
-<<<<<<< HEAD
-        (Input(0, 0.25), Input(0.25, 0), Input(1, 0.75), Input(0.75, 1),
-        Input(0, 0), Input(0, 1), Input(1, 0), Input(1, 1))
-=======
         (Input(0, 0.25), Input(0.25, 0), Input(1, 0.75), Input(0.75, 1), Input(0, 0), Input(0, 1), Input(1, 0), Input(1, 1))
->>>>>>> dfeeebff
         """
 
         boundary_points = self.closest_boundary_points(inputs)
