--- conflicted
+++ resolved
@@ -2,14 +2,10 @@
 
 import abc
 import dataclasses
-from collections.abc import Sequence
+from collections.abc import Collection, Sequence
 from itertools import product
 from numbers import Real
-<<<<<<< HEAD
 from typing import Any, Optional, Union
-=======
-from typing import Any, Collection, Union
->>>>>>> dcb2c5df
 
 import numpy as np
 
