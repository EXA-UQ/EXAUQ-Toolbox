import copy
import functools
import itertools
import math
import unittest
import unittest.mock
from collections.abc import Collection, Sequence
from numbers import Real
from typing import Optional
from unittest.mock import MagicMock

from scipy.stats import norm

import tests.unit.fakes as fakes
from exauq.core.designers import (
    PEICalculator,
<<<<<<< HEAD
    oneshot_lhs,
=======
    SimpleDesigner,
>>>>>>> 9a20829d
    compute_loo_errors_gp,
    compute_loo_gp,
    compute_loo_prediction,
    compute_multi_level_loo_error_data,
    compute_multi_level_loo_errors_gp,
    compute_multi_level_loo_prediction,
    compute_multi_level_loo_samples,
    compute_single_level_loo_samples,
    compute_zero_mean_prediction,
    oneshot_lhs,
)
from exauq.core.emulators import MogpEmulator, MogpHyperparameters
from exauq.core.modelling import (
    GaussianProcessPrediction,
    Input,
    MultiLevel,
    MultiLevelGaussianProcess,
    SimulatorDomain,
    TrainingDatum,
)
from exauq.core.numerics import equal_within_tolerance, set_tolerance
from exauq.utilities.optimisation import maximise
from tests.utilities.utilities import ExauqTestCase, exact


class TestOneshotLhs(ExauqTestCase):
    def setUp(self) -> None:
        self.domain = SimulatorDomain([(0, 1)])
        self.batch_size = 5
        self.seed = 1

    def test_oneshot_lhs_batch_size_type_error(self):
        """Test that a TypeError is raised if something other than an int is provided
        as the batch_size"""

        batch_size = 0.54
        with self.assertRaisesRegex(
            TypeError,
            exact(
                f"Expected 'batch_size' to be of type int, but received {type(batch_size)} instead."
            ),
        ):
            oneshot_lhs(self.domain, batch_size, self.seed)

    def test_oneshot_lhs_batch_size_negative_error(self):
        """Test that a ValueError is raised if the batch_size is provided as negative."""

        batch_size = -1
        with self.assertRaisesRegex(
            ValueError,
            exact(
                f"Expected 'batch_size' to be a non-negative integer >0 but is equal to {batch_size}."
            ),
        ):
            oneshot_lhs(self.domain, batch_size, self.seed)

    def test_oneshot_lhs_batch_size_zero_error(self):
        """Test that a ValueError is raised if the batch_size is provided as 0"""

        batch_size = 0
        with self.assertRaisesRegex(
            ValueError,
            exact(
                f"Expected 'batch_size' to be a non-negative integer >0 but is equal to {batch_size}."
            ),
        ):
            oneshot_lhs(self.domain, batch_size, self.seed)

    def test_oneshot_lhs_returns_tuple_inputs(self):
        """Test that a tuple of Inputs are returned"""

        for x in oneshot_lhs(self.domain, self.batch_size, self.seed):
            self.assertIsInstance(x, Input)

    def test_oneshot_lhs_return_tuple_length(self):
        """Test that length of tuple returned is correct."""

        for num_design in range(1, 4):
            with self.subTest(num_design=num_design):
                lhs_outputs = oneshot_lhs(self.domain, num_design, self.seed)
                self.assertIsInstance(lhs_outputs, tuple)
                self.assertEqual(num_design, len(lhs_outputs))

    def test_oneshot_lhs_returns_inputs_from_domain(self):
        """Test that the inputs returned belong to the SimulatorDomain provided"""

        for x in oneshot_lhs(self.domain, self.batch_size, self.seed):
            self.assertTrue(x in self.domain)


class TestComputeLooErrorsGp(ExauqTestCase):
    def setUp(self) -> None:
        self.domain = SimulatorDomain([(0, 1)])
        self.training_data = [
            TrainingDatum(Input(0), 1),
            TrainingDatum(Input(0.5), 1),
            TrainingDatum(Input(1), 1),
        ]
        self.gp = fakes.FakeGP()
        self.gp.fit(self.training_data)

    def test_compute_loo_errors_gp_arg_type_errors(self):
        """A TypeError is raised if any of the following hold:

        * The input GP is not of type AbstractGaussianProcess.
        * The domain is not of type SimulatorDomain.
        * The supplied LOO errors GP is not None or of type AbstractGaussianProcess.
        """

        arg = "a"
        with self.assertRaisesRegex(
            TypeError,
            f"Expected 'gp' to be of type AbstractGaussianProcess, but received {type(arg)} instead.",
        ):
            _ = compute_loo_errors_gp(arg, self.domain)

        with self.assertRaisesRegex(
            TypeError,
            f"Expected 'domain' to be of type SimulatorDomain, but received {type(arg)} instead.",
        ):
            _ = compute_loo_errors_gp(self.gp, arg)

        with self.assertRaisesRegex(
            TypeError,
            f"Expected 'loo_errors_gp' to be None or of type AbstractGaussianProcess, but received {type(arg)} instead.",
        ):
            _ = compute_loo_errors_gp(self.gp, self.domain, loo_errors_gp=arg)

    def test_compute_loo_errors_gp_domain_wrong_dim_error(self):
        """A ValueError is raised if the supplied domain's dimension does not agree with
        the dimension of the inputs in the GP's training data."""

        domain_2dim = SimulatorDomain([(0, 1), (0, 1)])
        with self.assertRaisesRegex(
            ValueError,
            "Expected all training inputs in 'gp' to belong to the domain 'domain', but this is not the case.",
        ):
            _ = compute_loo_errors_gp(self.gp, domain_2dim)

    def test_compute_loo_errors_gp_returned_gp_trained_on_loo_errors(self):
        """The GP returned is trained on data consisting of the normalised expected square
        leave-one-out errors for each of the simulator inputs used to train the supplied
        GP."""

        loo_errors_gp = compute_loo_errors_gp(self.gp, self.domain)

        # Construct expected LOO error GP training data
        loo_errors_training_data = []
        for leave_out_idx, datum in enumerate(self.gp.training_data):
            loo_gp = compute_loo_gp(self.gp, leave_out_idx)
            loo_prediction = loo_gp.predict(datum.input)
            loo_errors_training_data.append(
                TrainingDatum(datum.input, loo_prediction.nes_error(datum.output))
            )

        # Check actual LOO error GP training data is as expected
        self.assertTrue(
            all(
                expected.input == actual.input
                and equal_within_tolerance(expected.output, actual.output)
                for expected, actual in zip(
                    loo_errors_training_data, loo_errors_gp.training_data
                )
            )
        )

    def test_compute_loo_errors_gp_default_case_same_settings_as_input_gp(self):
        """By default, the returned GP will be constructed with the same settings used to
        initialise the input GP."""

        gp = fakes.FakeGP(predictive_mean=99)
        gp.fit(self.training_data)
        loo_errors_gp = compute_loo_errors_gp(gp, self.domain)

        self.assertEqual(gp.predictive_mean, loo_errors_gp.predictive_mean)

    def test_compute_loo_errors_gp_use_given_gp_for_returned_gp(self):
        """The returned GP will use a particular instance of an
        AbstractGaussianProcess if supplied."""

        other_gp = fakes.FakeGP(predictive_mean=99)
        loo_errors_gp = compute_loo_errors_gp(
            self.gp, self.domain, loo_errors_gp=other_gp
        )

        self.assertEqual(other_gp.predictive_mean, loo_errors_gp.predictive_mean)
        self.assertEqual(id(other_gp), id(loo_errors_gp))

    def test_compute_loo_errors_gp_leaves_original_gp_unchanged(self):
        """The original AbstractGaussianProcess's training data and fit hyperparameters
        are unchanged after computing the leave-one-out errors GP."""

        training_data = copy.deepcopy(self.gp.training_data)
        hyperparameters = copy.deepcopy(self.gp.fit_hyperparameters)

        # Default case
        loo_errors_gp = compute_loo_errors_gp(self.gp, self.domain)
        self.assertNotEqual(id(self.gp), id(loo_errors_gp))
        self.assertEqual(training_data, self.gp.training_data)
        self.assertEqual(hyperparameters, self.gp.fit_hyperparameters)

        # Case where another GP is supplied for training
        other_gp = fakes.FakeGP(predictive_mean=99)
        loo_errors_gp = compute_loo_errors_gp(
            self.gp, self.domain, loo_errors_gp=other_gp
        )
        self.assertNotEqual(id(self.gp), id(loo_errors_gp))
        self.assertEqual(training_data, self.gp.training_data)
        self.assertEqual(hyperparameters, self.gp.fit_hyperparameters)

    def test_compute_loo_errors_gp_uses_constrained_correlations_in_fitting(self):
        """The leave-one-out errors GP is trained under constrained estimation of the
        correlation length scale hyperparameters."""

        domain = SimulatorDomain([(-1, 2.5), (0, 2)])
        training_data = [
            TrainingDatum(Input(0, 0), 1),
            TrainingDatum(Input(2.1, 1), 1),
            TrainingDatum(Input(-1, 1.5), 1),
            TrainingDatum(Input(-0.3, 0.4), 1),
            TrainingDatum(Input(-0.2, 0.9), 1),
        ]
        gp = fakes.FakeGP()
        gp.fit(training_data)

        loo_gp = fakes.FakeGP()
        loo_gp = compute_loo_errors_gp(gp, domain, loo_errors_gp=fakes.FakeGP())

        scale_factor = math.sqrt(-0.5 / math.log(10 ** (-8)))
        domain_side_lengths = [
            domain.bounds[0][1] - domain.bounds[0][0],  # first dim
            domain.bounds[1][1] - domain.bounds[1][0],  # second dim
        ]
        expected_corr_bounds = [
            (scale_factor * length, None) for length in domain_side_lengths
        ]  # last entry for the predictive variance

        self.assertEqual(len(expected_corr_bounds) + 1, len(loo_gp.hyperparameter_bounds))
        self.assertEqual((None, None), loo_gp.hyperparameter_bounds[-1])
        self.assertTrue(
            all(
                equal_within_tolerance(expected[0], actual[0]) and actual[1] is None
                for expected, actual in zip(
                    expected_corr_bounds, loo_gp.hyperparameter_bounds[:-1]
                )
            )
        )

    def test_compute_loo_errors_gp_output_and_input_do_not_share_state(self):
        """In the default case, the original GP and the created LOO errors GP do not share
        any state."""

        gp = fakes.FakeGP()
        gp.foo = ["foo"]  # add an extra attribute to check for shared state with output
        gp.fit(self.training_data)
        loo_gp = compute_loo_errors_gp(gp, self.domain)

        self.assertNotEqual(id(loo_gp.foo), id(gp.foo))


class TestComputeLooGp(ExauqTestCase):
    def setUp(self) -> None:
        self.training_data = [
            TrainingDatum(Input(0, 0.2), 1),
            TrainingDatum(Input(0.3, 0.1), 2),
            TrainingDatum(Input(0.6, 0.7), 3),
            TrainingDatum(Input(0.8, 0.5), 2),
            TrainingDatum(Input(0.9, 0.9), 1),
        ]
        self.gp = MogpEmulator()
        self.gp.fit(self.training_data)

        # For use with FakeGP instance
        self.training_data_1dim = [
            TrainingDatum(Input(0), 1),
            TrainingDatum(Input(0.3), 2),
            TrainingDatum(Input(0.8), 2),
        ]

    def test_compute_loo_gp_arg_type_errors(self):
        """A TypeError is raised if any of the following hold:

        * The input GP is not of type AbstractGaussianProcess.
        * The leave-one-out index is not an integer.
        * The LOO GP is not None or of type AbstractGaussianProcess.
        """

        arg = "a"
        with self.assertRaisesRegex(
            TypeError,
            f"Expected 'gp' to be of type AbstractGaussianProcess, but received {type(arg)} instead.",
        ):
            _ = compute_loo_gp(arg, leave_out_idx=1)

        with self.assertRaisesRegex(
            TypeError,
            f"Expected 'leave_out_idx' to be of type int, but received {type(arg)} instead.",
        ):
            _ = compute_loo_gp(self.gp, leave_out_idx=arg)

        with self.assertRaisesRegex(
            TypeError,
            f"Expected 'loo_gp' to be None or of type AbstractGaussianProcess, but received {type(arg)} instead.",
        ):
            _ = compute_loo_gp(self.gp, leave_out_idx=1, loo_gp=arg)

    def test_compute_loo_gp_out_of_bounds_index_error(self):
        """A ValueError is raised if the left out index is out of the bounds of the
        input AbstractGaussianProcess's training data."""

        leave_out_idx = 5
        with self.assertRaisesRegex(
            ValueError,
            f"Leave out index {leave_out_idx} is not within the bounds of the training "
            "data for 'gp'.",
        ):
            _ = compute_loo_gp(self.gp, leave_out_idx)

    def test_compute_loo_gp_no_training_data_error(self):
        """A ValueError is raised if the supplied AbstractGaussianProcess has not been
        trained on at least 2 training data."""

        gp = MogpEmulator()
        with self.assertRaisesRegex(
            ValueError,
            "Cannot compute leave one out error with 'gp' because it has not been trained "
            "on at least 2 data points.",
        ):
            _ = compute_loo_gp(gp, 0)

        training_data = [TrainingDatum(Input(1), 1)]
        gp.fit(training_data)
        with self.assertRaisesRegex(
            ValueError,
            "Cannot compute leave one out error with 'gp' because it has not been trained "
            "on at least 2 data points.",
        ):
            _ = compute_loo_gp(gp, 0)

    def test_compute_loo_gp_returns_same_type_of_gp(self):
        """The return type is the same as the input GP in the default case."""

        gp = fakes.FakeGP()
        gp.fit(self.training_data_1dim)
        self.assertIsInstance(compute_loo_gp(gp, leave_out_idx=0), gp.__class__)

    def test_compute_loo_gp_trained_on_left_out_training_data_subset(self):
        """The leave-one-out Gaussian process is trained on all training data from the
        original GP except for the left out training datum."""

        for i, _ in enumerate(self.training_data):
            remaining_data = tuple(self.training_data[:i] + self.training_data[i + 1 :])
            loo_gp = compute_loo_gp(self.gp, i)
            self.assertEqual(remaining_data, loo_gp.training_data)

    def test_compute_loo_gp_uses_supplied_gp_for_loo_fitting(self):
        """If supplied, another AbstractGaussianProcess is used for fitting to the
        leave-one-out data."""

        loo_gp = fakes.FakeGP()
        loo_gp_out = compute_loo_gp(self.gp, leave_out_idx=0, loo_gp=loo_gp)
        self.assertEqual(id(loo_gp), id(loo_gp_out))
        self.assertEqual(tuple(self.training_data[1:]), loo_gp.training_data)

    def test_compute_loo_gp_fit_with_input_gp_hyperparameters(self):
        """The leave-one-out GP is fit with the same fit hyperparameters as the original
        GP."""

        # Default case
        loo_gp = compute_loo_gp(self.gp, leave_out_idx=0)
        self.assertEqual(self.gp.fit_hyperparameters, loo_gp.fit_hyperparameters)

        # Case of spplying a LOO GP directly
        loo_gp = compute_loo_gp(self.gp, leave_out_idx=0, loo_gp=fakes.FakeGP())
        self.assertEqual(self.gp.fit_hyperparameters, loo_gp.fit_hyperparameters)

    def test_compute_loo_gp_returns_gp_having_same_settings_as_input(self):
        """In the default case, the leave-one-out GP is created with the same settings
        that were used to create the input GP."""

        predictive_mean = 99
        gp = fakes.FakeGP(predictive_mean=predictive_mean)
        gp.fit(self.training_data_1dim)
        loo_emulator = compute_loo_gp(gp, leave_out_idx=0)
        self.assertEqual(gp.predictive_mean, loo_emulator.predictive_mean)

    def test_compute_loo_gp_leaves_original_gp_unchanged(self):
        """The original AbstractGaussianProcess is unchanged after computing a NES LOO
        error GP."""

        training_data = copy.deepcopy(self.gp.training_data)
        hyperparameters = copy.deepcopy(self.gp.fit_hyperparameters)

        # Default case
        _ = compute_loo_gp(self.gp, leave_out_idx=0)
        self.assertEqual(training_data, self.gp.training_data)
        self.assertEqual(hyperparameters, self.gp.fit_hyperparameters)

        # Check whether the underlying MOGP GaussianProcess has been modified by checking
        # number of training inputs.
        self.assertEqual(len(training_data), self.gp.gp.n)

        # Case of supplying a LOO GP directly
        loo_gp = copy.copy(self.gp)
        _ = compute_loo_gp(self.gp, leave_out_idx=0, loo_gp=loo_gp)
        self.assertEqual(training_data, self.gp.training_data)
        self.assertEqual(hyperparameters, self.gp.fit_hyperparameters)

        # Check whether the underlying MOGP GaussianProcess has been modified by checking
        # number of training inputs.
        self.assertEqual(len(training_data), self.gp.gp.n)

    def test_compute_loo_gp_output_not_affected_by_mutating_original(self):
        """In the default case, the original GP and the created LOO GP do not share any
        state."""

        gp = fakes.FakeGP()
        gp.foo = ["foo"]  # add an extra attribute to check for shared state with output
        gp.fit(self.training_data_1dim)
        loo_gp = compute_loo_gp(gp, leave_out_idx=0)

        self.assertNotEqual(id(loo_gp.foo), id(gp.foo))


class TestPEICalculator(ExauqTestCase):
    def setUp(self):
        self.domain = SimulatorDomain([(0, 1)])
        self.training_data = [
            TrainingDatum(Input(0.1), 1),
            TrainingDatum(Input(0.3), 2),
            TrainingDatum(Input(0.5), 3),
            TrainingDatum(Input(0.7), 4),
            TrainingDatum(Input(0.9), 5),
        ]
        self.gp = MogpEmulator()

    def setUpFitDataOnly(self):
        self.gp.fit(self.training_data)

    def setUpPEICalculator(self):
        self.gp.fit(self.training_data)
        self.pei_calculator = PEICalculator(self.domain, self.gp)

    def test_init_with_valid_parameters(self):
        """Test initialisation with valid domain and gp parameters."""
        self.setUpFitDataOnly()

        try:
            calculator = PEICalculator(domain=self.domain, gp=self.gp)
            self.assertIsInstance(calculator, PEICalculator)
        except Exception as e:
            self.fail(f"Initialisation with valid parameters raised an exception: {e}")

    def test_init_with_invalid_domain_type(self):
        """Test initialisation with an invalid domain type and check the error message."""
        self.setUpFitDataOnly()

        with self.assertRaises(TypeError) as context:
            PEICalculator("not_a_domain_instance", self.gp)
        self.assertIn(
            "Expected 'domain' to be of type SimulatorDomain", str(context.exception)
        )

    def test_init_with_invalid_gp_type(self):
        """Test initialisation with an invalid gp type and check the error message."""
        with self.assertRaises(TypeError) as context:
            PEICalculator(self.domain, "not_a_gp_instance")
        self.assertIn(
            "Expected 'gp' to be of type AbstractGaussianProcess",
            str(context.exception),
        )

    def test_validation_with_empty_gp_training_data(self):
        """Test that an error is raised if the GP training data is empty."""
        with self.assertRaises(ValueError) as context:
            PEICalculator(domain=self.domain, gp=self.gp)
        self.assertEqual(
            "Expected 'gp' to have nonempty training data.", str(context.exception)
        )

    def test_additional_repulsion_pts_not_collection_of_inputs_error(self):
        """A TypeError is raised if the additional repulsion points is not a collection
        of Input objects"""

        self.setUpFitDataOnly()

        arg = 1
        with self.assertRaisesRegex(
            TypeError,
            exact(
                f"Expected 'additional_repulsion_pts' to be of type collection of {Input}s,"
                f"but received {type(arg)} instead."
            ),
        ):
            _ = PEICalculator(self.domain, self.gp, additional_repulsion_pts=arg)

        arg2 = [Input(10), 1]
        with self.assertRaisesRegex(
            TypeError,
            exact(
                f"Expected 'additional_repulsion_pts' to be of type collection of {Input}s,"
                f"but one or more elements were of an unexpected type."
            ),
        ):
            _ = PEICalculator(self.domain, self.gp, additional_repulsion_pts=arg2)

    def test_additional_repulsion_pts_not_in_domain_error(self):
        """A ValueError is raised if any of the additional repulsion points do not belong
        to the given simulator domain."""

        self.setUpFitDataOnly()

        for bad_repulsion_pts in [[Input(1.1)], [Input(0.5), Input(0.5, 0.5)]]:
            with self.subTest(
                bad_repulsion_pts=bad_repulsion_pts
            ), self.assertRaisesRegex(
                ValueError,
                exact(
                    "Additional repulsion points must belong to simulator domain 'domain', "
                    f"but found input {bad_repulsion_pts[-1]}."
                ),
            ):
                _ = PEICalculator(
                    self.domain, self.gp, additional_repulsion_pts=bad_repulsion_pts
                )

    def test_additional_repulsion_points_included(self):
        """Inputs supplied for additional repulsion points get added to the collection of
        repulsion points for calculating pseudo-expected improvement."""

        domain = SimulatorDomain([(0, 1), (0, 1)])
        gp = fakes.WhiteNoiseGP()
        gp.fit([TrainingDatum(Input(0.1, 0.1), 1)])
        additional_repulsion_pts = [Input(0.2, 0.2), Input(0.4, 0.4)]

        pei = PEICalculator(domain, gp, additional_repulsion_pts)

        self.assertTrue(all(x in pei.repulsion_points for x in additional_repulsion_pts))

    def test_additional_repulsion_points_removes_repeats(self):
        """If an input already features in the repulsion points that would be feature in
        the PEI calculations, then it isn't added to the collection of repulsion points.
        """

        domain = SimulatorDomain([(0, 1)])
        gp = fakes.WhiteNoiseGP()
        x1 = Input(0.1)
        x2 = Input(0.2)
        gp.fit([TrainingDatum(x1, 1), TrainingDatum(x2, 1)])
        std_repulsion_points = PEICalculator(domain, gp).repulsion_points

        pei = PEICalculator(domain, gp, additional_repulsion_pts=std_repulsion_points)

        self.assertEqual(len(std_repulsion_points), len(pei.repulsion_points))

        # If the provided repulsion points have repeats, then these are only added once
        x = Input(0.5)

        pei2 = PEICalculator(domain, gp, additional_repulsion_pts=[x, x])

        self.assertEqual(len(std_repulsion_points) + 1, len(pei2.repulsion_points))

    def test_training_inputs_and_pseudopoints_not_repeated(self):
        """Given a GP with training inputs, if the domain's pseudopoints include one of
        the training inputs then this is not repeated in the repulsion points."""

        domain = SimulatorDomain([(0, 1), (0, 1)])
        training_input = Input(0, 0.5)

        # point on a domain boundary, so is a pseudopoint
        assert training_input in domain.calculate_pseudopoints([training_input])

        gp = fakes.WhiteNoiseGP()
        gp.fit([TrainingDatum(training_input, 1)])

        pei = PEICalculator(domain, gp)

        self.assertEqual(1, len([x for x in pei.repulsion_points if x == training_input]))

    def test_additional_repulsion_points_affect_repulsion_calculation(self):
        """When additional repulsion points are supplied at initialisation, these affect
        the calculation of repulsion."""

        self.setUpPEICalculator()

        # Not repulsion points
        x1, x2 = Input(0.2), Input(0.4)
        self.assertGreater(self.pei_calculator.repulsion(x1), 0)
        self.assertGreater(self.pei_calculator.repulsion(x2), 0)

        pei_calculator2 = PEICalculator(
            self.domain, self.gp, additional_repulsion_pts=[x1, x2]
        )

        self.assertEqualWithinTolerance(0, pei_calculator2.repulsion(x1))
        self.assertEqualWithinTolerance(0, pei_calculator2.repulsion(x2))

    def test_max_targets_with_valid_training_data(self):
        """Test that max target is calculated correctly with valid training data."""
        self.setUpPEICalculator()
        self.assertEqual(self.pei_calculator._max_targets, 5, "Max target should be 5")

    def test_max_targets_with_negative_values(self):
        """Test that max target is calculated correctly with negative target values."""
        negative_target_training_data = [
            TrainingDatum(Input(0.1), -1),
            TrainingDatum(Input(0.3), -2),
            TrainingDatum(Input(0.5), -3),
            TrainingDatum(Input(0.7), -4),
            TrainingDatum(Input(0.9), -5),
        ]
        self.gp.fit(negative_target_training_data)
        calculator = PEICalculator(domain=self.domain, gp=self.gp)
        self.assertEqual(calculator._max_targets, -1, "Max target should be -1")

    def test_calculate_pseudopoints_calls_domain_method(self):
        """Test to ensure wrapping functionality `_calculate_pseudopoints` correctly integrates with SimulatorDomain."""
        self.setUpFitDataOnly()

        domain_mock = MagicMock(spec=SimulatorDomain)

        expected_pseudopoints = [(Input(1.0),), (Input(2.0),)]
        domain_mock.calculate_pseudopoints.return_value = expected_pseudopoints

        calculator = PEICalculator(domain=domain_mock, gp=self.gp)

        domain_mock.calculate_pseudopoints.assert_called_once_with(
            [datum.input for datum in self.training_data]
        )
        # Verify that _calculate_pseudopoints correctly sets the expected pseudopoints
        self.assertEqual(
            calculator._other_repulsion_points,
            expected_pseudopoints,
            "The calculated pseudopoints should match the expected return value from the domain mock.",
        )

    def test_expected_improvement_zero_std(self):
        self.setUpPEICalculator()

        input_point = Input(0.5)
        ei = self.pei_calculator.expected_improvement(input_point)

        # Expected improvement should be zero due to zero standard deviation
        self.assertEqual(
            ei, 0.0, "Expected improvement should be zero for zero standard deviation."
        )

    def test_expected_improvement_positive(self):

        self.gp.fit(self.training_data)

        # Mock the GP model's predict method to return a positive expected improvement scenario
        self.gp.predict = MagicMock(
            return_value=MagicMock(estimate=6.0, standard_deviation=1.0)
        )

        pei = PEICalculator(self.domain, self.gp)
        input_point = Input(0.6)
        ei = pei.expected_improvement(input_point)

        # Expected improvement should be positive since the estimate is greater than the max target
        self.assertGreater(
            ei,
            0.0,
            "Expected improvement should be positive for estimates greater than the max target.",
        )

    def test_expected_improvement_negative_or_zero_estimate(self):
        self.setUpPEICalculator()

        # Mock predict method for scenario where prediction estimate is less than the max target
        self.gp.predict = MagicMock(
            return_value=MagicMock(estimate=-1000.0, standard_deviation=1.0)
        )

        input_point = Input(0.6)
        ei = self.pei_calculator.expected_improvement(input_point)

        # Expected improvement should be non-negative even if estimate is less than the max target
        self.assertGreaterEqual(ei, 0.0, "Expected improvement should be non-negative.")

    def test_expected_improvement_accuracy(self):

        self.gp.fit(self.training_data)

        # Mock predict method
        estimate = 6.0
        standard_deviation = 2.0
        self.gp.predict = MagicMock(
            return_value=MagicMock(
                estimate=estimate, standard_deviation=standard_deviation
            )
        )
        pei = PEICalculator(self.domain, self.gp)

        input_point = Input(0.6)
        ei = pei.expected_improvement(input_point)

        # Manual calculation
        u = (estimate - pei._max_targets) / standard_deviation
        cdf_u = norm.cdf(u)
        pdf_u = norm.pdf(u)
        expected_ei = (estimate - pei._max_targets) * cdf_u + standard_deviation * pdf_u

        # Assert the accuracy of the EI calculation
        self.assertEqualWithinTolerance(ei, expected_ei)

    def test_expected_improvement_at_max_target(self):

        self.gp.fit(self.training_data)

        # Configure mock
        estimate = max(datum.output for datum in self.training_data)
        standard_deviation = 1.0  # Non-zero uncertainty
        self.gp.predict = MagicMock(
            return_value=MagicMock(
                estimate=estimate, standard_deviation=standard_deviation
            )
        )

        pei = PEICalculator(self.domain, self.gp)
        input_point = Input(0.6)
        ei = pei.expected_improvement(input_point)

        # EI should be positive due to uncertainty
        self.assertGreater(
            ei, 0.0, "Expected improvement should be positive due to uncertainty."
        )

    def test_expected_improvement_scaling_with_std_deviation(self):

        self.gp.fit(self.training_data)

        estimate = 6.0  # Above max target
        for std_dev in [0.1, 1.0, 10.0]:  # Increasing standard deviation
            with self.subTest(std_dev=std_dev):
                self.gp.predict = MagicMock(
                    return_value=MagicMock(estimate=estimate, standard_deviation=std_dev)
                )

                pei = PEICalculator(self.domain, self.gp)
                input_point = Input(0.4)
                ei = pei.expected_improvement(input_point)
                self.assertGreater(
                    ei,
                    0.0,
                    f"Expected improvement should increase with standard deviation, failed at std_dev={std_dev}.",
                )

    def test_repulsion_factor_zero_at_repulsion_points(self):
        self.setUpPEICalculator()
        for repulsion_point in self.pei_calculator.repulsion_points:
            with self.subTest():
                repulsion_factor = self.pei_calculator.repulsion(repulsion_point)
                self.assertEqual(
                    repulsion_factor, 0.0, msg="Repulsion Factor should be zero."
                )

    def test_positive_repulsion_factor_positive_for_non_repulsion_inputs(self):
        self.setUpPEICalculator()
        for point in [0.2, 0.4, 0.6, 0.8]:
            with self.subTest():
                repulsion_factor = self.pei_calculator.repulsion(Input(point))
                self.assertGreater(
                    repulsion_factor, 0.0, msg="Repulsion Factor should be positive."
                )

    def test_repulsion_factor_formula(self):
        """Test that the repulsion factor is given by the product of terms
        (1 - correlation) for correlations between the new input and the repulsion
        points."""

        domain = SimulatorDomain([(-1, 1)])
        gp = MogpEmulator()
        training_inputs = [Input(0.2), Input(0.6)]
        training_data = [TrainingDatum(x, 1) for x in training_inputs]
        gp.fit(
            training_data,
            hyperparameters=MogpHyperparameters(
                corr_length_scales=[1], process_var=1, nugget=0
            ),
        )

        def product(numbers: list[float]) -> float:
            return functools.reduce(lambda x, y: x * y, numbers)

        x = Input(0.5)
        repulsion_pts = domain.calculate_pseudopoints([]) + tuple(training_inputs)
        expected = product([1 - float(gp.correlation([x], [y])) for y in repulsion_pts])
        calculator = PEICalculator(domain, gp)
        self.assertEqual(expected, calculator.repulsion(x))

    def test_add_repulsion_points_affects_repulsion_calculation(self):
        """When additional repulsion points are added, these affect the calculation of
        repulsion."""

        self.setUpPEICalculator()

        # Not repulsion points
        x1, x2 = Input(0.2), Input(0.4)
        self.assertGreater(self.pei_calculator.repulsion(x1), 0)
        self.assertGreater(self.pei_calculator.repulsion(x2), 0)

        self.pei_calculator.add_repulsion_points([x1, x2])

        self.assertEqualWithinTolerance(0, self.pei_calculator.repulsion(x1))
        self.assertEqualWithinTolerance(0, self.pei_calculator.repulsion(x2))

    def test_invalid_input(self):
        self.setUpPEICalculator()
        with self.assertRaises(TypeError):
            self.pei_calculator.repulsion("invalid input")

    def test_add_repulsion_points_multiple_inputs(self):
        """Inputs supplied for repulsion points get added to the collection of
        repulsion points for calculating pseudo-expected improvement."""

        domain = SimulatorDomain([(0, 1), (0, 1)])
        gp = fakes.WhiteNoiseGP()
        gp.fit([TrainingDatum(Input(0.1, 0.1), 1)])
        pei = PEICalculator(domain, gp)
        inputs = [Input(0.2, 0.2), Input(0.4, 0.4)]

        pei.add_repulsion_points(inputs)

        self.assertTrue(all(x in pei.repulsion_points for x in inputs))

    def test_add_repulsion_points_not_collection_of_inputs_error(self):
        """A TypeError is raised if the supplied repulsion points is not a collection
        of Input objects."""

        self.setUpPEICalculator()

        arg = 1
        with self.assertRaisesRegex(
            TypeError,
            exact(
                f"Expected 'repulsion_points' to be of type collection of {Input}s,"
                f"but received {type(arg)} instead."
            ),
        ):
            self.pei_calculator.add_repulsion_points(arg)

        arg2 = [Input(10), 1]
        with self.assertRaisesRegex(
            TypeError,
            exact(
                f"Expected 'repulsion_points' to be of type collection of {Input}s,"
                f"but one or more elements were of an unexpected type."
            ),
        ):
            self.pei_calculator.add_repulsion_points(arg2)

    def test_add_repulsion_points_not_in_domain_error(self):
        """A ValueError is raised if any of the supplied repulsion points do not belong
        to the PEI calculator's simulator domain."""

        domain = SimulatorDomain([(0, 1)])
        gp = fakes.WhiteNoiseGP()
        gp.fit([TrainingDatum(Input(0.1), 1)])
        pei = PEICalculator(domain, gp)

        for bad_repulsion_pts in [[Input(1.1)], [Input(0.5), Input(0.5, 0.5)]]:
            with self.subTest(
                bad_repulsion_pts=bad_repulsion_pts
            ), self.assertRaisesRegex(
                ValueError,
                exact(
                    f"Repulsion points must belong to the simulator domain for this {pei.__class__.__name__}, "
                    f"but found input {bad_repulsion_pts[-1]}."
                ),
            ):
                pei.add_repulsion_points(bad_repulsion_pts)

    def test_add_repulsion_points_removes_repeats(self):
        """If an input already features in the stored repulsion points, then it isn't
        added to the collection of repulsion points."""

        domain = SimulatorDomain([(0, 1)])
        gp = fakes.WhiteNoiseGP()
        x1 = Input(0.1)
        x2 = Input(0.2)
        gp.fit([TrainingDatum(x1, 1), TrainingDatum(x2, 1)])
        pei = PEICalculator(domain, gp)

        n_repulsion_pts_before = len(pei.repulsion_points)
        pei.add_repulsion_points(pei.repulsion_points)

        self.assertEqual(n_repulsion_pts_before, len(pei.repulsion_points))

        # If the provided repulsion points have repeats, then these are only added once
        x = Input(0.5)

        pei.add_repulsion_points([x, x])

        self.assertEqual(n_repulsion_pts_before + 1, len(pei.repulsion_points))

    def test_pei_calculator_invariant_to_gp_updates(self):
        """A PEI calculator initialised from a GP is not affected by updates to the GP
        (such as training the GP on new data)."""

        domain = SimulatorDomain([(0, 1), (0, 1)])
        gp = MogpEmulator()
        gp.fit(
            [
                TrainingDatum(Input(0.1, 0.1), 1),
                TrainingDatum(Input(0.3, 0.3), 2),
                TrainingDatum(Input(0.5, 0.5), 3),
                TrainingDatum(Input(0.7, 0.7), 4),
                TrainingDatum(Input(0.9, 0.9), 5),
            ]
        )

        pei = PEICalculator(domain, gp)

        # Choose an input far away from data to get interesting variation in repulsion,
        # expected improvement and PEI.
        x = Input(0.1, 0.9)
        repulsion_points_before = pei.repulsion_points
        repulsion_before = pei.repulsion(x)
        ei_before = pei.expected_improvement(x)
        pei_before = pei.compute(x)

        # Now modify the GP by training it on new data
        gp.fit(
            [
                TrainingDatum(Input(0.2, 0.2), 0.8),
                TrainingDatum(Input(0.4, 0.4), 1.3),
                TrainingDatum(Input(0.6, 0.6), -9.9),
                TrainingDatum(Input(0.8, 0.8), -0.54),
                TrainingDatum(Input(1, 1), 50),
            ]
        )

        # Check outputs of public methods / properties haven't changed
        self.assertEqual(repulsion_points_before, pei.repulsion_points)
        self.assertEqual(repulsion_before, pei.repulsion(x))
        self.assertEqual(ei_before, pei.expected_improvement(x))
        self.assertEqual(pei_before, pei.compute(x))


class TestComputeSingleLevelLooSamples(ExauqTestCase):
    def setUp(self) -> None:
        self.domain = SimulatorDomain([(0, 1)])
        self.training_data = [
            TrainingDatum(Input(0.1), 1),
            TrainingDatum(Input(0.3), 2),
            TrainingDatum(Input(0.5), 3),
            TrainingDatum(Input(0.7), 4),
            TrainingDatum(Input(0.9), 5),
        ]
        self.gp = MogpEmulator()
        self.gp.fit(self.training_data)

        # A GP to return when mocking the calculation of the LOO errors GP. Uses training
        # data with the same inputs as self.gp
        self.gp_e = MogpEmulator()
        self.training_data2 = [
            TrainingDatum(datum.input, 0.1) for datum in self.training_data
        ]
        self.gp_e.fit(self.training_data2)

        # Tolerance for checking equality of new design points. Needs to be sufficiently
        # small so as to detect when two new design points are essentially the same, but
        # relaxed enough to accommodate variation coming from the stochastic nature of the
        # underlying optimsation. The following value was chosen by trial-and-error.
        self.tolerance = 1e-3

    def test_arg_type_errors(self):
        """A TypeError is raised if any of the following hold:

        * The input GP is not of type AbstractGaussianProcess.
        * The domain is not of type SimulatorDomain.
        * The batch size is not an integer.
        * The supplied LOO errors GP is not None or of type AbstractGaussianProcess.
        * The additional repulsion points is not a collection of Input objects.
        """

        arg = "a"
        with self.assertRaisesRegex(
            TypeError,
            exact(
                f"Expected 'gp' to be of type AbstractGaussianProcess, but received {type(arg)} instead."
            ),
        ):
            _ = compute_single_level_loo_samples(arg, self.domain)

        with self.assertRaisesRegex(
            TypeError,
            exact(
                f"Expected 'domain' to be of type SimulatorDomain, but received {type(arg)} instead."
            ),
        ):
            _ = compute_single_level_loo_samples(self.gp, arg)

        with self.assertRaisesRegex(
            TypeError,
            exact(
                f"Expected 'loo_errors_gp' to be None or of type AbstractGaussianProcess, but received {type(arg)} instead."
            ),
        ):
            _ = compute_single_level_loo_samples(self.gp, self.domain, loo_errors_gp=arg)

        with self.assertRaisesRegex(
            TypeError,
            exact(
                f"Expected 'batch_size' to be of type int, but received {type(arg)} instead."
            ),
        ):
            _ = compute_single_level_loo_samples(self.gp, self.domain, batch_size=arg)

        arg2 = 1
        with self.assertRaisesRegex(
            TypeError,
            exact(
                f"Expected 'additional_repulsion_pts' to be of type collection of {Input}s,"
                f"but received {type(arg2)} instead."
            ),
        ):
            _ = compute_single_level_loo_samples(
                self.gp, self.domain, additional_repulsion_pts=arg2
            )

        arg3 = [Input(10), 1]
        with self.assertRaisesRegex(
            TypeError,
            exact(
                f"Expected 'additional_repulsion_pts' to be of type collection of {Input}s,"
                "but one or more elements were of an unexpected type."
            ),
        ):
            _ = compute_single_level_loo_samples(
                self.gp, self.domain, additional_repulsion_pts=arg3
            )

    def test_domain_wrong_dim_error(self):
        """A ValueError is raised if the supplied domain's dimension does not agree with
        the dimension of the inputs in the GP's training data."""

        domain_2dim = SimulatorDomain([(0, 1), (0, 1)])
        with self.assertRaisesRegex(
            ValueError,
            "Expected all training inputs in 'gp' to belong to the domain 'domain', but this is not the case.",
        ):
            _ = compute_single_level_loo_samples(self.gp, domain_2dim)

    def test_non_positive_batch_size_error(self):
        """A ValueError is raised if the batch size is not a positive integer."""

        for batch_size in [0, -1]:
            with self.assertRaisesRegex(
                ValueError,
                exact(
                    f"Expected batch size to be a positive integer, but received {batch_size} instead."
                ),
            ):
                _ = compute_single_level_loo_samples(
                    self.gp, self.domain, batch_size=batch_size
                )

    def test_additional_repulsion_pts_not_in_domain_error(self):
        """A ValueError is raised if any of the additional repulsion points do not belong
        to the given simulator domain."""

        domain = SimulatorDomain([(0, 1)])
        for bad_repulsion_pts in [[Input(1.1)], [Input(0.5), Input(0.5, 0.5)]]:
            with self.subTest(
                bad_repulsion_pts=bad_repulsion_pts
            ), self.assertRaisesRegex(
                ValueError,
                exact(
                    "Additional repulsion points must belong to simulator domain 'domain', "
                    f"but found input {bad_repulsion_pts[-1]}."
                ),
            ):
                _ = compute_single_level_loo_samples(
                    self.gp, domain, additional_repulsion_pts=bad_repulsion_pts
                )

    def test_unseeded_pei_maximisation_default(self):
        """The calculation of new design points involves unseeded maximisation of
        pseudo-expected improvement by default."""

        mock_maximise_return = (self.domain.scale([0.5]), 1)
        with unittest.mock.patch(
            "exauq.core.designers.maximise",
            autospec=True,
            return_value=mock_maximise_return,
        ) as mock_maximise:
            _ = compute_single_level_loo_samples(self.gp, self.domain)

        # checks {"seed": None} is a subset of mock_maximise.call_args.kwargs
        self.assertLessEqual(
            {"seed": None}.items(), mock_maximise.call_args.kwargs.items()
        )

    def test_use_of_seed_sequence(self):
        """If a seed is provided with a batch_size > 1, then maximisation of pseudo-expected improvement is
        performed with the newly generated sequence of seeds which should all be different.
        """

        mock_maximise_return = (self.domain.scale([0.5]), 1)
        seed = 99
        batch_size = 5
        with unittest.mock.patch(
            "exauq.core.designers.maximise",
            autospec=True,
            return_value=mock_maximise_return,
        ) as mock_maximise:
            _ = compute_single_level_loo_samples(
                self.gp, self.domain, batch_size=batch_size, seed=seed
            )

        # collect all the seeds used
        seeds_used = [
            call.kwargs["seed"]
            for call in mock_maximise.call_args_list
            if "seed" in call.kwargs
        ]

        # checks all seeds are different
        self.assertTrue(len(seeds_used) == len(set(seeds_used)))

    def test_number_of_new_design_points_matches_batch_number(self):
        """The number of new design points returned is equal to the supplied batch
        number."""

        for batch_size in [1, 2, 3]:
            with self.subTest(batch_size=batch_size):
                design_pts = compute_single_level_loo_samples(
                    self.gp, self.domain, batch_size=batch_size
                )
                self.assertEqual(batch_size, len(design_pts))

    def test_new_design_points_differ_in_batch(self):
        """A batch of new design points consists of Input objects that are (likely)
        all distinct."""

        design_pts = compute_single_level_loo_samples(self.gp, self.domain, batch_size=2)

        self.assertFalse(
            equal_within_tolerance(
                design_pts[0],
                design_pts[1],
                rel_tol=self.tolerance,
                abs_tol=self.tolerance,
            )
        )

    def test_new_design_points_distinct_from_training_inputs(self):
        """A batch of new design points consists of Input objects that are (likely)
        distinct from the training data inputs."""

        design_pts = compute_single_level_loo_samples(self.gp, self.domain, batch_size=3)
        training_inputs = [datum.input for datum in self.training_data]

        for training_input, design_pt in itertools.product(training_inputs, design_pts):
            with self.subTest(training_input=training_input, design_pt=design_pt):
                self.assertFalse(
                    equal_within_tolerance(
                        training_input,
                        design_pt,
                        rel_tol=self.tolerance,
                        abs_tol=self.tolerance,
                    )
                )

    def test_additional_repulsion_pts_used_for_pseudo_expected_improvement(self):
        """If additional repulsion points are provided, then these are used in the
        calculation of pseudo-expected improvement for the LOO errors GP."""

        # Compute a new design point
        design_pts = compute_single_level_loo_samples(self.gp, self.domain, seed=1)

        # Re-run computation but now using the new design point as a repulsion point.
        # Should find a different design point created.
        design_pts2 = compute_single_level_loo_samples(
            self.gp, self.domain, additional_repulsion_pts=design_pts, seed=1
        )

        self.assertNotEqualWithinTolerance(design_pts2[0], design_pts[0])

    def test_new_design_points_lie_in_given_domain(self):
        """Each Input from a batch of design points lies in the supplied simulator
        domain."""

        domain = SimulatorDomain([(-1, 1), (1, 3.9)])
        training_data = [
            TrainingDatum(Input(0.1, 3), 1),
            TrainingDatum(Input(-0.3, 2.1), 2),
            TrainingDatum(Input(0.5, 1.9), 3),
            TrainingDatum(Input(0.7, 3.5), 4),
            TrainingDatum(Input(-0.9, 1), 5),
        ]
        gp = MogpEmulator()
        gp.fit(training_data)
        design_pts = compute_single_level_loo_samples(gp, domain, batch_size=3)
        self.assertTrue(all(design_pt in domain for design_pt in design_pts))

    def test_use_replica_of_supplied_gp_for_loo_gp(self):
        """If no AbstractGaussianProcess is specified to use as the LOO errors GP, then
        the default construction of the LOO errors GP is used instead."""

        with unittest.mock.patch(
            "exauq.core.designers.compute_loo_errors_gp", return_value=self.gp_e
        ) as mock:
            _ = compute_single_level_loo_samples(self.gp, self.domain, batch_size=1)
            mock.assert_called_once_with(self.gp, self.domain, loo_errors_gp=None)

    def test_use_supplied_loo_gp(self):
        """If an AbstractGaussianProcess is supplied to use for the LOO errors GP, then
        this is indeed used for the LOO errors GP."""

        loo_errors_gp = MogpEmulator()
        with unittest.mock.patch(
            "exauq.core.designers.compute_loo_errors_gp", return_value=self.gp_e
        ) as mock:
            _ = compute_single_level_loo_samples(
                self.gp, self.domain, batch_size=1, loo_errors_gp=loo_errors_gp
            )
            mock.assert_called_once_with(
                self.gp, self.domain, loo_errors_gp=loo_errors_gp
            )


class TestComputeMultiLevelLooPrediction(ExauqTestCase):
    def setUp(self) -> None:
        self.training_data = MultiLevel(
            {
                1: (TrainingDatum(Input(0.1), 1), TrainingDatum(Input(0.2), 1)),
                2: (TrainingDatum(Input(0.3), 1), TrainingDatum(Input(0.4), 1)),
                3: (TrainingDatum(Input(0.5), 1), TrainingDatum(Input(0.6), 1)),
            }
        )

    @staticmethod
    def compute_loo_prediction_level_term(
        mlgp: MultiLevelGaussianProcess, level: int, leave_out_idx: int
    ):
        # Get left-out training data
        loo_input = mlgp[level].training_data[leave_out_idx].input
        loo_output = mlgp[level].training_data[leave_out_idx].output

        # Make leave-one-out prediction at supplied level
        loo_prediction = compute_loo_gp(mlgp[level], leave_out_idx).predict(loo_input)

        # Get mean and variance contributions at supplied level
        mean_at_level = loo_prediction.estimate - loo_output
        variance_at_level = loo_prediction.variance

        return GaussianProcessPrediction(mean_at_level, variance_at_level)

    @staticmethod
    def compute_loo_prediction_other_levels_term(
        mlgp: MultiLevelGaussianProcess,
        level: int,
        leave_out_idx: int,
    ) -> list[GaussianProcessPrediction]:
        # Get left-out training inputs
        loo_input = mlgp[level].training_data[leave_out_idx].input

        # Get mean and variance contributions at other levels
        other_level_predictions = [
            compute_zero_mean_prediction(mlgp[j], loo_input)
            for j in mlgp.levels
            if not j == level
        ]
        return [
            GaussianProcessPrediction(
                prediction.estimate,
                prediction.variance,
            )
            for prediction in other_level_predictions
        ]

    def test_invalid_leave_out_idx_error(self):
        """A ValueError is raised if the leave-out index is out of the range of indices
        for training data at the specified level."""

        training_data = MultiLevel(
            {
                1: (TrainingDatum(Input(0.1), 1), TrainingDatum(Input(0.2), 1)),
                2: (TrainingDatum(Input(0.3), 1),),
                3: (TrainingDatum(Input(0.5), 1), TrainingDatum(Input(0.6), 1)),
            }
        )

        mlgp = MultiLevelGaussianProcess([fakes.WhiteNoiseGP() for _ in training_data])
        mlgp.fit(training_data)

        level = 2
        for leave_out_idx in [-1, 1]:
            with self.subTest(leave_out_idx=leave_out_idx):
                with self.assertRaisesRegex(
                    ValueError,
                    exact(
                        "'leave_out_idx' should define a zero-based index for the training data "
                        f"of length {len(training_data[level])} at level {level}, but received "
                        f"out of range index {leave_out_idx}."
                    ),
                ):
                    _ = compute_multi_level_loo_prediction(mlgp, level, leave_out_idx)

    def test_intersecting_training_inputs_error(self):
        """A ValueError is raised if a training input at some level also appears as a
        training input in another level, for the supplied multi-level GP."""

        # Test for two different training datasets.

        # Training dataset 1
        repeated_input1 = Input(0.1)
        problem_level1, problem_level2 = 1, 3
        training_data1 = MultiLevel(
            {
                problem_level1: (
                    TrainingDatum(repeated_input1, 1),
                    TrainingDatum(Input(0.2), 1),
                ),
                2: (TrainingDatum(Input(0.3), 1), TrainingDatum(Input(0.4), 1)),
                problem_level2: (
                    TrainingDatum(Input(0.5), 1),
                    TrainingDatum(repeated_input1, 1),
                ),
            }
        )

        mlgp = MultiLevelGaussianProcess([fakes.WhiteNoiseGP() for _ in training_data1])
        mlgp.fit(training_data1)

        # This check is independent of the level or left-out index
        for level in mlgp.levels:
            for leave_out_idx in range(len(mlgp.training_data[level])):
                with self.subTest(
                    level=level, leave_out_idx=leave_out_idx
                ), self.assertRaisesRegex(
                    ValueError,
                    exact(
                        "Training inputs across all levels must be distinct, but found "
                        f"common input {repeated_input1} at levels {problem_level1}, {problem_level2}."
                    ),
                ):
                    _ = compute_multi_level_loo_prediction(mlgp, level, leave_out_idx)

        # Training dataset 2
        repeated_input2 = Input(0.3)
        problem_level1, problem_level2 = 2, 3
        training_data2 = MultiLevel(
            {
                1: (TrainingDatum(Input(0.1), 1), TrainingDatum(Input(0.2), 1)),
                problem_level1: (
                    TrainingDatum(repeated_input2, 1),
                    TrainingDatum(Input(0.4), 1),
                ),
                problem_level2: (
                    TrainingDatum(Input(0.5), 1),
                    TrainingDatum(Input(0.6), 1),
                    TrainingDatum(repeated_input2, 1),
                ),
            }
        )

        mlgp2 = MultiLevelGaussianProcess([fakes.WhiteNoiseGP() for _ in training_data2])
        mlgp2.fit(training_data2)

        # This check is independent of the level or left-out index
        for level in mlgp2.levels:
            for leave_out_idx in range(len(mlgp2.training_data[level])):
                with self.subTest(
                    level=level, leave_out_idx=leave_out_idx
                ), self.assertRaisesRegex(
                    ValueError,
                    exact(
                        "Training inputs across all levels must be distinct, but found "
                        f"common input {repeated_input2} at levels {problem_level1}, {problem_level2}."
                    ),
                ):
                    _ = compute_multi_level_loo_prediction(mlgp2, level, leave_out_idx)

    def test_prediction_for_single_level(self):
        """If a multi-level GP with only one level is supplied, then the returned
        prediction corresponds to the single-level leave-one-out prediction."""

        training_data = MultiLevel(
            {
                1: (TrainingDatum(Input(0.1), 1), TrainingDatum(Input(0.2), 1)),
            }
        )

        coefficient = 10
        mlgp = MultiLevelGaussianProcess(
            [fakes.WhiteNoiseGP()], coefficients=[coefficient]
        )
        mlgp.fit(training_data)

        level, leave_out_idx = 1, 0
        term = self.compute_loo_prediction_level_term(mlgp, level, leave_out_idx)
        expected = GaussianProcessPrediction(
            estimate=(coefficient * term.estimate),
            variance=((coefficient**2) * term.variance),
        )
        self.assertEqual(
            expected,
            compute_multi_level_loo_prediction(mlgp, level, leave_out_idx),
        )

    def test_prediction_combination_loo_prediction_at_level_and_at_other_levels(self):
        """The overall multi-level leave-one-out (LOO) prediction for a given level is a
        sum of a term for the level and a term for the other levels."""

        mlgp = MultiLevelGaussianProcess(
            [
                fakes.WhiteNoiseGP(prior_mean=level, noise_level=(11 * level))
                for level in self.training_data
            ]
        )
        mlgp.fit(self.training_data)

        for level in mlgp.levels:
            for leave_out_idx, _ in enumerate(mlgp.training_data[level]):
                level_term = self.compute_loo_prediction_level_term(
                    mlgp, level, leave_out_idx
                )
                other_terms = self.compute_loo_prediction_other_levels_term(
                    mlgp, level, leave_out_idx
                )

                expected = GaussianProcessPrediction(
                    level_term.estimate + sum(term.estimate for term in other_terms),
                    level_term.variance + sum(term.variance for term in other_terms),
                )

                loo_prediction = compute_multi_level_loo_prediction(
                    mlgp, level, leave_out_idx
                )
                self.assertEqual(expected, loo_prediction)

    def test_sum_weighted_by_coefficients(self):
        """The overall multi-level leave-one-out (LOO) prediction for a given level is a
        weighted sum of a terms, with the weights coming from the coefficients for the
        multi-level GP."""

        coefficients = [1, 10, 100]
        mlgp = MultiLevelGaussianProcess(
            [fakes.WhiteNoiseGP() for _ in self.training_data],
            coefficients=coefficients,
        )
        mlgp.fit(self.training_data)

        for level in mlgp.levels:
            for leave_out_idx, _ in enumerate(mlgp.training_data[level]):
                level_term = self.compute_loo_prediction_level_term(
                    mlgp, level, leave_out_idx
                )
                other_terms = self.compute_loo_prediction_other_levels_term(
                    mlgp, level, leave_out_idx
                )
                all_terms = (
                    other_terms[: level - 1] + [level_term] + other_terms[level - 1 :]
                )

                expected = GaussianProcessPrediction(
                    estimate=sum(
                        coeff * term.estimate
                        for coeff, term in zip(coefficients, all_terms)
                    ),
                    variance=sum(
                        (coeff**2) * term.variance
                        for coeff, term in zip(coefficients, all_terms)
                    ),
                )

                loo_prediction = compute_multi_level_loo_prediction(
                    mlgp, level, leave_out_idx
                )
                self.assertEqual(expected, loo_prediction)


class TestComputeLooPrediction(ExauqTestCase):
    def test_calculation_mean_and_variance(self):
        training_data = (TrainingDatum(Input(0.1), 1), TrainingDatum(Input(0.2), -1))
        prior_mean = 10
        noise_level = 100  # same as process variance
        gp = fakes.WhiteNoiseGP(prior_mean, noise_level)

        gp.fit(training_data)

        for leave_out_idx, datum in enumerate(training_data):
            prediction_level_term = compute_loo_prediction(gp, leave_out_idx)

            # For White Noise GP, LOO mean is the prior mean and LOO variance is the noise
            # level.
            expected_term = GaussianProcessPrediction(
                estimate=(prior_mean - datum.output),
                variance=noise_level,
            )
            self.assertEqual(expected_term, prediction_level_term)


class TestComputeZeroMeanPrediction(ExauqTestCase):
    def test_no_training_data_error(self):
        """A ValueError is raised if the supplied GP has not been trained on any data."""

        gp = fakes.WhiteNoiseGP()

        with self.assertRaisesRegex(
            ValueError,
            exact(
                "Cannot calculate zero-mean prediction: 'gp' hasn't been trained on any data."
            ),
        ):
            _ = compute_zero_mean_prediction(gp, Input(1))

    def test_calculation_mean_and_variance(self):
        """The mean of the returned prediction at a given input ``x`` is given by
        ``cov(x) * K_inv * y`` where  ``cov(x)`` is the covariance matrix at the point
        ``x``, ``K_inv`` is the inverse of the covariance matrix for the GP's training
        data and ``y`` is the vector of simulator outputs in the training data. The
        variance of the returned prediction is equal to the predictive variance of the GP
        at ``x``."""

        training_data = (TrainingDatum(Input(0.1), 1), TrainingDatum(Input(0.2), -1))
        prior_mean = 10
        noise_level = 100  # same as process variance
        gp = fakes.WhiteNoiseGP(prior_mean, noise_level)

        gp.fit(training_data)

        # Case where new input not in training data
        x = Input(0.3)
        prediction = compute_zero_mean_prediction(gp, x)
        self.assertEqual(
            GaussianProcessPrediction(
                estimate=0,  # because correlation = 0 at new point (for White Noise GP)
                variance=noise_level,
            ),
            prediction,
        )

        # Cases where new input is in training data
        for datum in training_data:
            x = datum.input
            y = datum.output
            prediction = compute_zero_mean_prediction(gp, x)
            self.assertEqual(
                GaussianProcessPrediction(
                    estimate=y,  # because kernel = 1 at x and zero elsewhere (for White Noise GP)
                    variance=0,  # because estimating at training input
                ),
                prediction,
            )


class TestComputeMultiLevelLooErrorData(ExauqTestCase):
    def setUp(self) -> None:
        self.domain = SimulatorDomain([(0, 1)])
        self.training_data = MultiLevel(
            {
                1: (TrainingDatum(Input(0.1), 1), TrainingDatum(Input(0.2), 1)),
                2: (TrainingDatum(Input(0.3), 1), TrainingDatum(Input(0.4), 1)),
                3: (TrainingDatum(Input(0.5), 1), TrainingDatum(Input(0.6), 1)),
            }
        )
        self.mlgp = MultiLevelGaussianProcess(
            [fakes.WhiteNoiseGP() for _ in self.training_data]
        )
        self.mlgp.fit(self.training_data)

    def test_calculation_of_loo_prediction_errors(self):
        """Each level of the returned data consists of normalised estimated square errors
        of multi-level leave-one-out predictions."""

        ml_loo_error_data = compute_multi_level_loo_error_data(self.mlgp)

        for level, loo_error_data in ml_loo_error_data.items():
            training_inputs = [datum.input for datum in self.mlgp.training_data[level]]
            for leave_out_idx, loo_error_datum in enumerate(loo_error_data):
                loo_prediction = compute_multi_level_loo_prediction(
                    self.mlgp, level, leave_out_idx
                )
                expected = TrainingDatum(
                    training_inputs[leave_out_idx], loo_prediction.nes_error(0)
                )
                self.assertEqual(expected, loo_error_datum)

    def test_single_training_datum_error(self):
        """A ValueError is raised if there are any levels in the supplied multi-level GP
        only have 1 item of training data."""

        training_data = MultiLevel(
            {
                1: (TrainingDatum(Input(0.1), 1), TrainingDatum(Input(0.2), 1)),
                2: (TrainingDatum(Input(0.3), 1),),
                3: (TrainingDatum(Input(0.6), 1),),
            }
        )
        bad_levels = ", ".join(
            sorted({str(level) for level, data in training_data.items() if len(data) < 2})
        )
        mlgp = MultiLevelGaussianProcess([fakes.WhiteNoiseGP() for _ in training_data])
        mlgp.fit(training_data)

        with self.assertRaisesRegex(
            ValueError,
            exact(
                f"Could not perform leave-one-out calculation: levels {bad_levels} not trained on at "
                "least two training data."
            ),
        ):
            _ = compute_multi_level_loo_error_data(mlgp)


class TestComputeMultiLevelLooErrorsGp(ExauqTestCase):
    def setUp(self) -> None:
        self.domain = SimulatorDomain([(0, 1)])
        self.training_data = MultiLevel(
            {
                1: (TrainingDatum(Input(0.1), 1), TrainingDatum(Input(0.2), 1)),
                2: (TrainingDatum(Input(0.3), 1), TrainingDatum(Input(0.4), 1)),
                3: (TrainingDatum(Input(0.5), 1), TrainingDatum(Input(0.6), 1)),
            }
        )
        self.mlgp = MultiLevelGaussianProcess(
            [fakes.WhiteNoiseGP() for _ in self.training_data]
        )
        self.mlgp.fit(self.training_data)

    def test_incompatible_levels_error(self):
        """A ValueError is raised if the levels for the supplied multi-level GPs are
        not all the same."""

        other_mlgp = MultiLevelGaussianProcess(
            {
                1: fakes.WhiteNoiseGP(),
                3: fakes.WhiteNoiseGP(),
                4: fakes.WhiteNoiseGP(),
            }
        )

        with self.assertRaisesRegex(
            ValueError,
            exact(
                f"Expected the levels {other_mlgp.levels} of 'output_mlgp' to match the levels "
                f"{self.mlgp.levels} from 'mlgp'."
            ),
        ):
            _ = compute_multi_level_loo_errors_gp(
                self.mlgp, self.domain, output_mlgp=other_mlgp
            )

    def test_returned_multi_level_gp_trained_on_loo_errors(self):
        """The multi-level GP returned is trained on multi-level data consisting
        of the normalised expectation squared leave-one-out errors for each of the
        training inputs, at each level."""

        errors_gp = compute_multi_level_loo_errors_gp(self.mlgp, self.domain)
        self.assertEqual(
            compute_multi_level_loo_error_data(self.mlgp), errors_gp.training_data
        )

    def test_default_case_same_settings_as_input_gp(self):
        """By default, the returned multi-level GP will be constructed with the same
        settings used to initialise the input multi-level GP."""

        means = [10, 20, 30]
        noise_levels = [1, 2, 3]
        mlgp = MultiLevelGaussianProcess(
            [fakes.WhiteNoiseGP(mean, noise) for mean, noise in zip(means, noise_levels)]
        )
        mlgp.fit(self.training_data)

        errors_gp = compute_multi_level_loo_errors_gp(mlgp, self.domain)

        for level in mlgp.levels:
            mlgp_params = (mlgp[level].prior_mean, mlgp[level].noise_level)
            errors_gp_params = (
                errors_gp[level].prior_mean,
                errors_gp[level].noise_level,
            )
            self.assertEqual(mlgp_params, errors_gp_params)

    def test_use_given_mlgp_for_returned_mlgp(self):
        """The returned multi-level GP will use a particular multi-level GP if supplied."""

        other_mlgp = MultiLevelGaussianProcess(
            [fakes.WhiteNoiseGP(99, 100) for _ in self.training_data]
        )

        errors_gp = compute_multi_level_loo_errors_gp(
            self.mlgp, self.domain, output_mlgp=other_mlgp
        )

        self.assertIs(errors_gp, other_mlgp)

    def test_leaves_original_gp_unchanged(self):
        """The original multi-level's training data and fit hyperparameters are
        unchanged."""

        training_data = copy.deepcopy(self.mlgp.training_data)
        hyperparameters = copy.deepcopy(self.mlgp.fit_hyperparameters)

        # Default case
        loo_errors_gp = compute_multi_level_loo_errors_gp(self.mlgp, self.domain)
        self.assertIsNot(self.mlgp, loo_errors_gp)
        self.assertEqual(training_data, self.mlgp.training_data)
        self.assertEqual(hyperparameters, self.mlgp.fit_hyperparameters)

    def test_output_and_input_multi_level_gps_do_not_share_state(self):
        """In the default case, the original multi-level GP and the created multi-level
        LOO errors GP do not share any state."""

        self.mlgp.foo = [
            "foo"
        ]  # add an extra attribute to check for shared state with output

        errors_gp = compute_multi_level_loo_errors_gp(self.mlgp, self.domain)

        self.assertIsNot(errors_gp.foo, self.mlgp.foo)


class TestComputeMultiLevelLooSamples(ExauqTestCase):
    @staticmethod
    def make_level_costs(costs: Sequence[Real]) -> MultiLevel[Real]:
        return MultiLevel(costs)

    @staticmethod
    def get_levels(costs: MultiLevel[Real]) -> set[int]:
        return set(costs.levels)

    def setUp(self) -> None:
        self.tolerance = 1e-3
        self.default_domain = SimulatorDomain([(0, 1)])
        gp1 = MogpEmulator()
        gp1.fit(
            [
                TrainingDatum(Input(0.2), 1),
                TrainingDatum(Input(0.4), 1),
                TrainingDatum(Input(0.6), 1),
            ]
        )
        gp2 = MogpEmulator()
        gp2.fit(
            [
                TrainingDatum(Input(0.3), 2),
                TrainingDatum(Input(0.5), -2),
                TrainingDatum(Input(0.7), 2),
            ]
        )
        self.default_mlgp = MultiLevelGaussianProcess([gp1, gp2])
        self.default_costs = MultiLevel([1, 11])

    def compute_multi_level_loo_samples(
        self,
        mlgp: Optional[MultiLevelGaussianProcess] = None,
        domain: Optional[SimulatorDomain] = None,
        costs: Optional[MultiLevel[Real]] = None,
        batch_size: Optional[int] = 1,
        additional_repulsion_pts: Optional[MultiLevel[Collection[Input]]] = None,
        seeds: Optional[MultiLevel[int]] = None,
    ) -> MultiLevel[tuple[Input]]:
        mlgp = self.default_mlgp if mlgp is None else mlgp
        domain = self.default_domain if domain is None else domain
        costs = self.default_costs if costs is None else costs

        return compute_multi_level_loo_samples(
            mlgp,
            domain,
            costs,
            batch_size=batch_size,
            additional_repulsion_pts=additional_repulsion_pts,
            seeds=seeds,
        )

    def test_arg_type_errors(self):
        """A TypeError is raised if any of the following hold:

        * The input multi-level GP is not of type MultiLevelGaussianProcess.
        * The domain is not of type SimulatorDomain.
        * The batch size is not an integer.
        * The repulsion points are not a MultiLevel Collection of Inputs (or None)
        * The seeds are not a MultiLevel collection (or None).
        """

        arg = "a"
        with self.assertRaisesRegex(
            TypeError,
            exact(
                f"Expected 'mlgp' to be of type {MultiLevelGaussianProcess}, but received {type(arg)} instead."
            ),
        ):
            _ = self.compute_multi_level_loo_samples(mlgp=arg)

        with self.assertRaisesRegex(
            TypeError,
            exact(
                f"Expected 'domain' to be of type {SimulatorDomain}, but received {type(arg)} instead."
            ),
        ):
            _ = self.compute_multi_level_loo_samples(domain=arg)

        with self.assertRaisesRegex(
            TypeError,
            exact(
                f"Expected 'batch_size' to be of type int, but received {type(arg)} instead."
            ),
        ):
            _ = self.compute_multi_level_loo_samples(batch_size=arg)

        with self.assertRaisesRegex(
            TypeError,
            exact(
                f"Expected 'additional_repulsion_pts' to be of type MultiLevel collection of {Input}s, "
                f"but received {type(arg)} instead."
            ),
        ):
            _ = self.compute_multi_level_loo_samples(additional_repulsion_pts=arg)

        with self.assertRaisesRegex(
            TypeError,
            exact(
                f"Expected 'seeds' to be of type {MultiLevel} of int, but "
                f"received {type(arg)} instead."
            ),
        ):
            _ = self.compute_multi_level_loo_samples(seeds=arg)

    def test_domain_wrong_dim_error(self):
        """A ValueError is raised if the supplied domain's dimension does not agree with
        the dimension of the inputs in the GP's training data."""

        domain_2dim = SimulatorDomain([(0, 1), (0, 1)])
        with self.assertRaisesRegex(
            ValueError,
            "Expected all training inputs in 'mlgp' to belong to the domain 'domain', but this is not the case.",
        ):
            _ = self.compute_multi_level_loo_samples(domain=domain_2dim)

    def test_non_positive_batch_size_error(self):
        """A ValueError is raised if the batch size is not a positive integer."""

        for batch_size in [0, -1]:
            with self.assertRaisesRegex(
                ValueError,
                exact(
                    f"Expected batch size to be a positive integer, but received {batch_size} instead."
                ),
            ):
                _ = self.compute_multi_level_loo_samples(batch_size=batch_size)

    def test_differing_input_arg_levels_error(self):
        """A ValueError is raised if the levels found in the multi-level Gaussian
        process do not also appear in the simulator costs and seeds (if provided)."""

        costs = self.make_level_costs([1])
        missing_level = (set(self.default_mlgp.levels) - set(costs.levels)).pop()
        with self.assertRaisesRegex(
            ValueError,
            f"Level {missing_level} from 'mlgp' does not have associated level from 'costs'.",
        ):
            self.compute_multi_level_loo_samples(costs=costs)

        seeds = MultiLevel([1])
        missing_level = (set(self.default_mlgp.levels) - set(seeds.levels)).pop()
        with self.assertRaisesRegex(
            ValueError,
            f"Level {missing_level} from 'mlgp' does not have associated level from 'seeds'.",
        ):
            self.compute_multi_level_loo_samples(seeds=seeds)

    def test_intersecting_training_inputs_error(self):
        """A ValueError is raised if a training input at some level also appears as a
        training input in another level, for the supplied multi-level GP."""

        domain = SimulatorDomain([(0, 1)])
        repeated_input1 = Input(0.1)
        problem_level1, problem_level2 = 1, 3
        training_data1 = MultiLevel(
            {
                problem_level1: (
                    TrainingDatum(repeated_input1, 1),
                    TrainingDatum(Input(0.2), 1),
                ),
                2: (TrainingDatum(Input(0.3), 1), TrainingDatum(Input(0.4), 1)),
                problem_level2: (
                    TrainingDatum(Input(0.5), 1),
                    TrainingDatum(repeated_input1, 1),
                ),
            }
        )

        mlgp = MultiLevelGaussianProcess([fakes.WhiteNoiseGP() for _ in training_data1])
        mlgp.fit(training_data1)

        with self.assertRaisesRegex(
            ValueError,
            exact(
                "Training inputs across all levels must be distinct, but found "
                f"common input {repeated_input1} at levels {problem_level1}, {problem_level2}."
            ),
        ):
            self.compute_multi_level_loo_samples(
                mlgp, domain, costs=MultiLevel([1, 1, 1])
            )

    def test_number_of_design_points_returned_equals_batch_size(self):
        """Then number of design points returned equals the provided batch size."""

        for batch_size in [1, 2, 3]:
            with self.subTest(batch_size=batch_size):
                design_points = self.compute_multi_level_loo_samples(
                    batch_size=batch_size
                )
                self.assertEqual(batch_size, len(design_points.get(1, (1,))))

    def test_returns_design_points_from_domain(self):
        """The return type is a tuple containing pair ``(level, Input)``, with ``level``
        being one of the levels from the supplied multi-level GP and
        each ``Input`` being an input belonging to the supplied simulator domain."""

        domains = [SimulatorDomain([(0, 1)]), SimulatorDomain([(2, 3)])]
        gp1 = MogpEmulator()
        gp1.fit(
            [
                TrainingDatum(Input(0.2), 1),
                TrainingDatum(Input(0.4), 2),
                TrainingDatum(Input(0.6), 3),
            ]
        )
        gp2 = MogpEmulator()
        gp2.fit(
            [
                TrainingDatum(Input(2.2), -1),
                TrainingDatum(Input(2.4), -2),
                TrainingDatum(Input(2.6), -3),
            ]
        )
        costs = self.make_level_costs([1])
        gps = [gp1, gp2]
        for domain, gp in zip(domains, gps):
            with self.subTest(domain=domain, gp=gp):
                mlgp = MultiLevelGaussianProcess([gp])
                design_points = self.compute_multi_level_loo_samples(
                    mlgp=mlgp, domain=domain, costs=costs, batch_size=2
                )

                self.assertIsInstance(design_points, MultiLevel)
                for _, values in design_points.items():
                    for input in values:
                        self.assertIsInstance(input, Input)
                        self.assertIn(input, domain)

    def test_single_batch_level_that_maximises_pei(self):
        """For a single batch output, the input and level returned are the ones that
        maximise weighted pseudo-expected improvements for the leave-one-out error GPs
        across all simulator levels. The weightings are reciprocals of the associated
        costs for calculating differences of simulator outputs."""

        costs = self.make_level_costs([0.0001, 11, 110])
        domain = SimulatorDomain([(0, 1)])
        mlgp = MultiLevelGaussianProcess([MogpEmulator(), MogpEmulator(), MogpEmulator()])
        training_data = MultiLevel(
            {
                1: [
                    TrainingDatum(Input(0.1), 1),
                    TrainingDatum(Input(0.2), 2),
                    TrainingDatum(Input(0.3), 3),
                ],
                2: [
                    TrainingDatum(Input(0.4), 2),
                    TrainingDatum(Input(0.5), 99),
                    TrainingDatum(Input(0.6), -4),
                ],
                3: [
                    TrainingDatum(Input(0.7), 3),
                    TrainingDatum(Input(0.8), -3),
                    TrainingDatum(Input(0.9), 3),
                ],
            }
        )
        mlgp.fit(training_data)

        design_points_ml = self.compute_multi_level_loo_samples(
            mlgp=mlgp, domain=domain, costs=costs
        )

        self.assertEqual(1, len(design_points_ml))

        ml_errors_gp = compute_multi_level_loo_errors_gp(mlgp, domain)
        ml_pei = ml_errors_gp.map(lambda _, gp: PEICalculator(domain, gp))
        _, max_pei1 = maximise(lambda x: ml_pei[1].compute(x), domain)
        _, max_pei2 = maximise(lambda x: ml_pei[2].compute(x), domain)
        _, max_pei3 = maximise(lambda x: ml_pei[3].compute(x), domain)

        expected_level, _ = max(
            [
                (1, max_pei1 / costs[1]),
                (2, max_pei2 / costs[2]),
                (3, max_pei3 / costs[3]),
            ],
            key=lambda tup: tup[1],
        )

        level = list(design_points_ml.keys())[0]
        self.assertEqual(expected_level, level)

    def test_new_design_points_in_batch_distinct(self):
        """A batch of new design points consists of Input objects that are (likely)
        all distinct."""

        design_pts_ml = self.compute_multi_level_loo_samples(batch_size=2).get(1, (1, 2))

        self.assertFalse(
            equal_within_tolerance(
                design_pts_ml[0],
                design_pts_ml[1],
                rel_tol=self.tolerance,
                abs_tol=self.tolerance,
            )
        )

    def test_new_design_points_distinct_from_training_inputs(self):
        """A batch of new design points consists of Input objects that are (likely)
        distinct from the training data inputs across the different levels."""

        design_pts_ml = self.compute_multi_level_loo_samples(
            mlgp=self.default_mlgp, batch_size=3
        )
        training_inputs = []

        for level in design_pts_ml.keys():
            training_inputs.extend(
                datum.input for datum in self.default_mlgp[level].training_data
            )

        for training_x, x in itertools.product(
            training_inputs, list(design_pts_ml.values())
        ):
            with self.subTest(training_input=training_x, design_pt=x):
                self.assertFalse(
                    equal_within_tolerance(
                        training_x,
                        x,
                        rel_tol=self.tolerance,
                        abs_tol=self.tolerance,
                    )
                )

    def test_additional_repulsion_pts_used_for_multi_level(self):
        """If additional repulsion points are provided, then these are used in the
        calculation of pseudo-expected improvement for the LOO errors GP across all levels.
        """

        costs = self.make_level_costs([1, 11, 110])
        domain = SimulatorDomain([(0, 1)])
        mlgp = MultiLevelGaussianProcess([MogpEmulator(), MogpEmulator(), MogpEmulator()])
        training_data = MultiLevel(
            {
                1: [
                    TrainingDatum(Input(0.1), 1),
                    TrainingDatum(Input(0.2), 2),
                    TrainingDatum(Input(0.3), 3),
                ],
                2: [
                    TrainingDatum(Input(0.4), 2),
                    TrainingDatum(Input(0.5), 99),
                    TrainingDatum(Input(0.6), -4),
                ],
                3: [
                    TrainingDatum(Input(0.7), 3),
                    TrainingDatum(Input(0.8), -3),
                    TrainingDatum(Input(0.9), 3),
                ],
            }
        )

        mlgp.fit(training_data)

        # Compute a new design point
        design_pt_ml = compute_multi_level_loo_samples(mlgp, domain, costs)
        design_pt = list(design_pt_ml.values())[0]

        # This creates a MultiLevel for the values to equal None which are not the level for the design point
        repulsion_pts = MultiLevel(
            {
                lvl: (design_pt if lvl in design_pt_ml.keys() else None)
                for lvl in mlgp.levels
            }
        )

        # Re-run computation but now using the new design point as a repulsion point.
        # Should find different design points created.
        design_pt2 = list(
            compute_multi_level_loo_samples(
                mlgp,
                domain,
                costs,
                additional_repulsion_pts=repulsion_pts,
            ).values()
        )[0]

        self.assertNotEqualWithinTolerance(
            design_pt2, design_pt, rel_tol=self.tolerance, abs_tol=self.tolerance
        )

    def test_multiple_levels_returned(self):
        """Ensure that when given a large enough batch size, design points are created on
        multiple levels and not just to 1 level."""

        costs = self.make_level_costs([1, 10, 100])
        domain = SimulatorDomain([(0, 1)])
        batch_size = 10
        mlgp = MultiLevelGaussianProcess([MogpEmulator(), MogpEmulator(), MogpEmulator()])
        training_data = MultiLevel(
            {
                1: [
                    TrainingDatum(Input(0.1), 1),
                    TrainingDatum(Input(0.2), 2),
                    TrainingDatum(Input(0.3), 3),
                ],
                2: [
                    TrainingDatum(Input(0.4), 2),
                    TrainingDatum(Input(0.5), 99),
                    TrainingDatum(Input(0.6), -4),
                ],
                3: [
                    TrainingDatum(Input(0.7), 3),
                    TrainingDatum(Input(0.8), -3),
                    TrainingDatum(Input(0.9), 3),
                ],
            }
        )

        mlgp.fit(training_data)

        design_pts_ml = compute_multi_level_loo_samples(mlgp, domain, costs, batch_size)

        self.assertTrue(len(design_pts_ml.keys()) > 1)

    def test_use_of_seed_across_batch(self):
        """Ensure that, if seeds are provided, a different seed is being used to create every
        pseudo-expected improvement design point within a single batch.

        From test_unseeded_by_default (test_optimisation.py), maximise should give slightly
        different results with unseeded but the same args.

        Hence, if seed is correctly used for every design point creation within a batch
        there should be no unique batches across multiple runs."""

        mock_maximise_return = (self.default_domain.scale([0.5]), 1)
        seeds = MultiLevel([99, None])
        batch_size = 5
        with unittest.mock.patch(
            "exauq.core.designers.maximise",
            autospec=True,
            return_value=mock_maximise_return,
        ) as _:
            results = [
                self.compute_multi_level_loo_samples(batch_size=batch_size, seeds=seeds)
                for _ in range(10)
            ]

        for result in results:
            self.assertTupleEqual(list(results[0].values())[0], list(result.values())[0])


# TODO: test that repulsion points are updated with previously calculated inputs in
# batch mode.

if __name__ == "__main__":

    unittest.main()<|MERGE_RESOLUTION|>--- conflicted
+++ resolved
@@ -14,11 +14,7 @@
 import tests.unit.fakes as fakes
 from exauq.core.designers import (
     PEICalculator,
-<<<<<<< HEAD
     oneshot_lhs,
-=======
-    SimpleDesigner,
->>>>>>> 9a20829d
     compute_loo_errors_gp,
     compute_loo_gp,
     compute_loo_prediction,
