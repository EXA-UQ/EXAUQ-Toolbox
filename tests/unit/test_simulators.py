import os
import pathlib
import sys
import tempfile
import unittest.mock
from numbers import Real
from typing import Type

from exauq.core.modelling import Input, SimulatorDomain
<<<<<<< HEAD
from exauq.core.types import FilePath
from exauq.sim_management.hardware import JobStatus
from exauq.sim_management.jobs import JobId
=======
>>>>>>> ef3e0e9e
from exauq.sim_management.simulators import (
    SimulationsLog,
    SimulationsLogLookupError,
    Simulator,
)
<<<<<<< HEAD
=======
from exauq.sim_management.types import FilePath
>>>>>>> ef3e0e9e
from tests.unit.fakes import DumbHardwareInterface, DumbJobManager
from tests.utilities.utilities import exact


def make_fake_simulator(
    simulations: tuple[tuple[Input, Real]],
    simulations_log: str = r"a/b/c.csv",
) -> Simulator:
    """Make a Simulator object whose previous simulations are pre-loaded to be the given
    simulations, if a path to a simulations log file is supplied (the default). If
    `simulations_log` is ``None`` then the simulator returned has no previous simulations.
    """

    with unittest.mock.patch(
        "exauq.sim_management.simulators.SimulationsLog",
        new=make_fake_simulations_log_class(simulations),
    ), unittest.mock.patch(
        "exauq.sim_management.simulators.JobManager", new=DumbJobManager
    ):
        return Simulator(
            SimulatorDomain([(-10, 10)]), DumbHardwareInterface(), simulations_log
        )


def make_fake_simulations_log_class(
    simulations: tuple[tuple[Input, Real]]
) -> Type[SimulationsLog]:
    """Make a class that fakes SimulationsLog by returning the prescribed
    simulations."""

    class FakeSimulationsLog(SimulationsLog):
        def __init__(self, file: FilePath, input_dim: int, *args):
            super().__init__(file, input_dim, *args)
            self.simulations = simulations

        def _initialise_log_file(self, file: FilePath) -> FilePath:
            """Return the path without creating a file there."""

            return file

        def get_simulations(self):
            """Return the pre-loaded simulations."""

            return self.simulations

        def add_new_record(self, x: Input):
            """Add the input to the list of simulations, with ``None`` as output. This
            represents a simulation being added as a pending job."""

            self.simulations += ((x, None),)

        def insert_result(self, job_id, result):
            pass

        def get_pending_jobs(self):
            """Return an empty list, indicating that there are no outstanding jobs."""

            return []

    return FakeSimulationsLog


class TestSimulator(unittest.TestCase):
    def setUp(self) -> None:
        self.simulator_domain = SimulatorDomain([(-10, 10)])
        self.hardware_interface = DumbHardwareInterface()
        self.simulations = ((Input(1), 0),)
        self.empty_simulator = make_fake_simulator(tuple())
        self.simulator_with_sim = make_fake_simulator(self.simulations)

    def test_initialise_incorrect_types(self):
        """Test that a TypeError is raised if one of the arguments passed to the
        initialiser is of the incorrect type."""

        domain = 1
        with self.assertRaisesRegex(
            TypeError,
            exact(
                "Argument 'domain' must define a SimulatorDomain, but received object "
                f"of type {type(domain)} instead."
            ),
        ):
            Simulator(domain, self.hardware_interface)

        interface = 1
        with self.assertRaisesRegex(
            TypeError,
            exact(
                "Argument 'interface' must inherit from HardwareInterface, but received "
                f"object of type {type(interface)} instead."
            ),
        ):
            Simulator(self.simulator_domain, interface)

    def test_initialise_invalid_log_file_error(self):
        """Test that a TypeError is raised if an invalid path is supplied for the log
        file."""

        for path in [None, 0, 1]:
            with self.subTest(path=path):
                with self.assertRaisesRegex(
                    TypeError,
                    exact(
                        "Argument 'simulations_log' must define a file path, but received "
                        f"object of type {type(path)} instead."
                    ),
                ):
                    _ = Simulator(self.simulator_domain, self.hardware_interface, path)

    def test_initialise_with_simulations_record_file(self):
        """Test that a simulator can be initialised with a path to a file containing
        records of previous simulations."""

        with unittest.mock.patch(
            "exauq.sim_management.simulators.SimulationsLog",
            new=make_fake_simulations_log_class(tuple()),
        ):
            # Unix
            _ = Simulator(self.simulator_domain, self.hardware_interface, r"a/b/c")

            # Windows
            _ = Simulator(self.simulator_domain, self.hardware_interface, r"a\b\c")

            # Platform independent
            _ = Simulator(
                self.simulator_domain, self.hardware_interface, pathlib.Path("a/b/c")
            )

    def test_initialise_default_log_file(self):
        """Test that a new log file with name 'simulations.csv' is created in the
        working directory as the default."""

        with unittest.mock.patch(
            "exauq.sim_management.simulators.SimulationsLog"
        ) as mock:
            _ = Simulator(self.simulator_domain, self.hardware_interface)
            mock.assert_called_once_with("simulations.csv", self.simulator_domain.dim)

    def test_previous_simulations_no_simulations_run(self):
        """Test that an empty tuple is returned if there are no simulations in the
        log file."""

        self.assertEqual(tuple(), self.empty_simulator.previous_simulations)

    def test_previous_simulations_immutable(self):
        """Test that the previous_simulations property is read-only."""

        with self.assertRaises(AttributeError):
            self.empty_simulator.previous_simulations = tuple()

    def test_previous_simulations_from_log_file(self):
        """Test that the previously run simulations are returned from the log file
        when this is supplied."""

        self.assertEqual(self.simulations, self.simulator_with_sim.previous_simulations)

    def test_compute_non_input_error(self):
        """Test that a TypeError is raised if an argument of type other than Input is
        supplied for computation."""

        for x in ["a", 1, (0, 0)]:
            with self.subTest(x=x):
                with self.assertRaisesRegex(
                    TypeError,
                    exact(f"Argument 'x' must be of type Input, but received {type(x)}."),
                ):
                    self.empty_simulator.compute(x)

    def test_compute_output_unseen_input(self):
        """Test that None is returned as the value of a computation if a new input is
        supplied."""

        self.assertIsNone(self.empty_simulator.compute(Input(2)))

    def test_compute_new_input_features_in_previous_simulations(self):
        """Test that, when an unseen input is submitted for computation, the
        input features in the previous simulations."""

        x = Input(2)
        self.empty_simulator.compute(x)
        self.assertEqual(x, self.empty_simulator.previous_simulations[-1][0])

    def test_compute_new_input_features_in_previous_simulations_multiple(self):
        """Test that, when multiple unseen inputs are submitted for computation
        sequentially, these inputs feature in the previous simulations."""

        x1 = Input(2)
        x2 = Input(3)
        self.empty_simulator.compute(x1)
        self.empty_simulator.compute(x2)
        self.assertEqual(x2, self.empty_simulator.previous_simulations[-1][0])
        self.assertEqual(x1, self.empty_simulator.previous_simulations[-2][0])

    def test_compute_returns_output_for_computed_input(self):
        """Test that, when compute is called on an input for which an output has
        been computed, this output is returned."""

        x, y = self.simulator_with_sim.previous_simulations[0]
        self.assertEqual(y, self.simulator_with_sim.compute(x))

    def test_compute_for_computed_input_previous_sims_unchanged(self):
        """Test that, when compute is called on an input for which an output has
        been computed, the collection of previous simulations remains unchanged."""

        previous_sims = self.simulator_with_sim.previous_simulations
        _ = self.simulator_with_sim.compute(previous_sims[0][0])
        self.assertEqual(previous_sims, self.simulator_with_sim.previous_simulations)

    def test_compute_for_submitted_input_previous_sims_unchanged(self):
        """Test that, when compute is called on an input for which the computed result
        is pending, the collection of previous simulations remains unchanged."""

        simulations = ((Input(1), None),)
        simulator = make_fake_simulator(simulations)
        _ = simulator.compute(simulations[0][0])
        self.assertEqual(simulations, simulator.previous_simulations)

    def test_compute_returns_output_for_computed_input_multiple_simulations(self):
        """Test that, when compute is called on an input for which an output has
        been computed, this output is returned, in the case where there are multiple
        previous simulations."""

        simulations = ((Input(1), 0), (Input(2), 10))
        simulator = make_fake_simulator(simulations)
        for x, y in simulator.previous_simulations:
            with self.subTest(x=x, y=y):
                self.assertEqual(y, simulator.compute(x))


class TestSimulationsLog(unittest.TestCase):
    def setUp(self) -> None:
        super().setUp()
        self.tmp = tempfile.TemporaryDirectory()
        self.tmp_dir = pathlib.Path(self.tmp.name).as_posix()
        self.simulations_file = pathlib.Path(self.tmp_dir, "simulations.csv")

        self.log_data1 = {"Input_1": [], "Output": [], "Job_ID": []}
        self.log_data2 = {
            "Input_1": [1, 2],
            "Output": [10, None],
            "Job_ID": [1, 2],
        }

    def tearDown(self) -> None:
        super().tearDown()
        self.tmp.cleanup()

    def test_initialise_invalid_log_file_error(self):
        """Test that a TypeError is raised if a simulator log is initialised without a
        valid path to a log file."""

        for path in [None, 0, 1]:
            with self.subTest(path=path):
                with self.assertRaisesRegex(
                    TypeError,
                    exact(
                        "Argument 'file' must define a file path, but received object of "
                        f"type {type(path)} instead."
                    ),
                ):
                    _ = SimulationsLog(path, input_dim=3)

    @unittest.skipUnless(sys.platform.startswith("win"), "requires Windows")
    def test_initialise_new_log_file_created_windows(self):
        """Test that a new simulator log file at a given path is created upon object
        initialisation, on a Windows system."""

        _ = SimulationsLog(
            str(pathlib.PureWindowsPath(self.simulations_file)), input_dim=3
        )
        self.assertTrue(self.simulations_file.exists())

    @unittest.skipIf(sys.platform.startswith("win"), "requires POSIX-based system")
    def test_initialise_new_log_file_created(self):
        """Test that a new simulator log file at a given path is created upon object
        initialisation, on a POSIX-based system."""

        _ = SimulationsLog(str(pathlib.PurePosixPath(self.simulations_file)), input_dim=3)
        self.assertTrue(self.simulations_file.exists())

    def test_initialise_new_log_file_not_opened_if_exists(self):
        """Test that an existing simulator log file is not opened for writing upon
        initialisation."""

        self.simulations_file.write_text("Input_1,Output,Job_ID,Job_Status\n")
        self.simulations_file.touch(mode=0o400)  # read-only
        try:
            _ = SimulationsLog(self.simulations_file, input_dim=1)
        except PermissionError:
            self.fail("Tried writing to pre-existing log file, should not have done.")
        finally:
            os.chmod(self.simulations_file, 0o600)  # read/write mode, to allow deletion
            os.remove(self.simulations_file)

    def test_initialise_input_dim_type_error(self):
        """Test that a TypeError is raised if the input dimension supplied is not
        an integer."""

        for dim in (1.1, "1"):
            with self.subTest(dim=dim), self.assertRaisesRegex(
                TypeError,
                exact(
                    "Expected 'input_dim' to be of type integer, "
                    f"but received {type(dim)} instead."
                ),
            ):
                _ = SimulationsLog(self.simulations_file, dim)

    def test_initialise_bad_input_dim_error(self):
        """Test that a ValueError is raised if a non-positive integer is supplied
        as the input dimension."""

        for dim in (-1, 0):
            with self.subTest(dim=dim), self.assertRaisesRegex(
                ValueError,
                exact(
                    "Expected 'input_dim' to be a positive integer, "
                    f"but received {dim} instead."
                ),
            ):
                _ = SimulationsLog(self.simulations_file, dim)

    def test_get_simulations_no_simulations_in_file(self):
        """Test that an empty tuple is returned if the simulations log file does not
        contain any simulations."""

        log = SimulationsLog(self.simulations_file, input_dim=1)
        self.assertEqual(tuple(), log.get_simulations())

    def test_get_simulations_returns_simulations_from_file(self):
        """Test that a record of all simulations recorded in the log file are
        returned."""

        log = SimulationsLog(self.simulations_file, input_dim=2)

        x1 = Input(1, 1)
        log.add_new_record(x1, job_id="1")
        log.insert_result(job_id="1", result=10)

        x2 = Input(2, 2)
        log.add_new_record(x2, job_id="2")

        x3 = Input(3, 3)
        log.add_new_record(x3, job_id="3")

        expected = ((x1, 10), (x2, None), (x3, None))
        self.assertEqual(expected, log.get_simulations())

    def test_get_simulations_unusual_column_order(self):
        """Test that a log file is parsed correctly irrespective of the order of input
        and output columns."""

        self.simulations_file.write_text(
            "Input_2,Job_Status,Job_ID,Output,Input_1\n1,Completed,0,2,10\n"
        )
        log = SimulationsLog(self.simulations_file, input_dim=2)
        expected = ((Input(10, 1), 2),)
        self.assertEqual(expected, log.get_simulations())

    def test_add_new_record_input_wrong_dim_error(self):
        """Test that a ValueError is raised if the supplied input has a different number
        of coordinates to that expected of simulator inputs in the log file."""

        expected_dim = 2
        log = SimulationsLog(self.simulations_file, input_dim=expected_dim)
        inputs = (Input(1), Input(1, 1, 1))
        for x in inputs:
            with self.subTest(x=x), self.assertRaisesRegex(
                ValueError,
                exact(
                    f"Expected input 'x' to have {expected_dim} coordinates, "
                    f"but got {len(x)} instead."
                ),
            ):
                log.add_new_record(x, "1234")

    def test_add_new_record_id_invalid_job_id_error(self):
        """Test that a ValueError is raised if the supplied job id does not define a
        numeric string."""

        log = SimulationsLog(self.simulations_file, input_dim=1)
        for job_id in [None, -1, "a1"]:
            with self.subTest(job_id=job_id):
                with self.assertRaises(ValueError):
                    log.add_new_record(Input(1), job_id)

    def test_add_new_record_duplicate_id_error(self):
        """Test that a ValueError is raised if a record has same job id as supplied."""

        log = SimulationsLog(self.simulations_file, input_dim=1)
        log.add_new_record(Input(1), "1")

        with self.assertRaisesRegex(
            ValueError, exact(f"The job_id '1' is already in use.")
        ):
            log.add_new_record(Input(1), "1")

    def test_add_new_record_job_id_different_data_types(self):
        """Test adding new records with job IDs of different data types."""

        log = SimulationsLog(self.simulations_file, 1)

        test_cases = [
            ("123", "String type should be accepted."),
            (456, "Integer type should be accepted."),
            (JobId("789"), "Custom JobId type should be accepted."),
        ]

        for job_id, message in test_cases:
            with self.subTest(job_id=job_id):
                try:
                    log.add_new_record(Input(1), job_id, JobStatus.NOT_SUBMITTED)
                except ValueError as e:
                    self.fail(f"{message} Failed with ValueError: {e}")
                except TypeError as e:
                    self.fail(f"{message} Failed with TypeError: {e}")

    def test_add_new_record_single_input(self):
        """Test that, when a record for a given input is added, the corresponding
        simulation shows up in the list of previous simulations."""

        x = Input(1)
        log = SimulationsLog(self.simulations_file, input_dim=len(x))
        log.add_new_record(x, "1234")
        self.assertEqual(((x, None),), log.get_simulations())

    def test_add_new_record_multiple_records_same_input(self):
        """Test that, when multiple records for the same input are added, one simulation
        for each record shows up in the list of previous simulations."""

        x = Input(1)
        log = SimulationsLog(self.simulations_file, input_dim=len(x))
        log.add_new_record(x, "1111")
        log.add_new_record(x, "2222")
        self.assertEqual(((x, None), (x, None)), log.get_simulations())

    def test_add_new_record_default_status(self):
        """Test that, when a new record is created, it is labelled as NOT_SUBMITTED by default."""

        x1 = Input(1)
        x2 = Input(2)
        log = SimulationsLog(self.simulations_file, input_dim=len(x1))
        log.add_new_record(x1, "1")
        log.add_new_record(x2, "2")
        self.assertEqual((x1, x2), log.get_unsubmitted_inputs())

    def test_insert_result_missing_job_id_error(self):
        """Test that a SimulationsLogLookupError is raised if one attempts to add an
        output with a job ID that doesn't exist in the simulations log file."""

        x = Input(1)
        log = SimulationsLog(self.simulations_file, input_dim=len(x))
        log.add_new_record(x, "0")
        job_id = "1"
        with self.assertRaisesRegex(
            SimulationsLogLookupError,
            exact(
                f"Could not add output to simulation with job ID = {job_id}: "
                "no such simulation exists."
            ),
        ):
            log.insert_result(job_id, 10)

    def test_get_pending_jobs_empty_log_file(self):
        """Test that an empty tuple of pending jobs is returned if there are no
        records in the simulations log file."""

        log = SimulationsLog(self.simulations_file, input_dim=1)
        self.assertEqual(tuple(), log.get_pending_jobs())

    def test_get_pending_jobs_empty_when_all_completed(self):
        """Test that an empty tuple is returned if all jobs in the simulations
        log file have a non-pending JobStatus i.e. one of COMPLETED, FAILED, CANCELLED."""

        log = SimulationsLog(self.simulations_file, input_dim=1)

        log.add_new_record(Input(1), job_id="1", job_status=JobStatus.COMPLETED)
        log.insert_result(job_id="1", result=10.1)

        log.add_new_record(Input(2), job_id="2", job_status=JobStatus.COMPLETED)
        log.insert_result(job_id="2", result=20.2)

        log.add_new_record(Input(3), job_id="3", job_status=JobStatus.FAILED)

        log.add_new_record(Input(4), job_id="4", job_status=JobStatus.CANCELLED)

        self.assertEqual(tuple(), log.get_pending_jobs())

    def test_get_pending_jobs_selects_correct_jobs(self):
        """Test that the jobs selected are those that have a valid pending JobState:
        SUBMITTED, NOT_SUBMITTED, RUNNING, FAILED_SUBMIT."""

        log = SimulationsLog(self.simulations_file, input_dim=1)
        for x, job_id, y, status in (
            (Input(1), "1", 10.1, JobStatus.COMPLETED),
            (Input(2), "2", None, JobStatus.SUBMITTED),
            (Input(3), "3", None, JobStatus.NOT_SUBMITTED),
            (Input(4), "4", None, JobStatus.CANCELLED),
            (Input(5), "5", None, JobStatus.RUNNING),
            (Input(6), "6", None, JobStatus.FAILED_SUBMIT),
            (Input(7), "7", None, JobStatus.FAILED),
        ):
            log.add_new_record(x, job_id, status)

        pending_jobs = log.get_pending_jobs()

        pending_job_ids = tuple(str(job.id) for job in pending_jobs)
        self.assertEqual(("2", "3", "5", "6"), pending_job_ids)

    def test_get_unsubmitted_inputs_no_inputs(self):
        """Test that an empty tuple is returned if no inputs have been submitted to the
        log file."""

        log = SimulationsLog(self.simulations_file, input_dim=1)
        self.assertEqual(tuple(), log.get_unsubmitted_inputs())


if __name__ == "__main__":
    unittest.main()<|MERGE_RESOLUTION|>--- conflicted
+++ resolved
@@ -7,21 +7,14 @@
 from typing import Type
 
 from exauq.core.modelling import Input, SimulatorDomain
-<<<<<<< HEAD
 from exauq.core.types import FilePath
 from exauq.sim_management.hardware import JobStatus
 from exauq.sim_management.jobs import JobId
-=======
->>>>>>> ef3e0e9e
 from exauq.sim_management.simulators import (
     SimulationsLog,
     SimulationsLogLookupError,
     Simulator,
 )
-<<<<<<< HEAD
-=======
-from exauq.sim_management.types import FilePath
->>>>>>> ef3e0e9e
 from tests.unit.fakes import DumbHardwareInterface, DumbJobManager
 from tests.utilities.utilities import exact
 
