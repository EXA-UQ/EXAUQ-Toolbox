--- conflicted
+++ resolved
@@ -10,18 +10,6 @@
 import numpy as np
 
 from exauq.core.emulators import MogpEmulator, MogpHyperparameters
-<<<<<<< HEAD
-from exauq.core.modelling import (GaussianProcessHyperparameters, Input,
-                                  LevelTagged, MultiLevel, Prediction,
-                                  SimulatorDomain, TrainingDatum,
-                                  _LevelTaggedOld, get_level, remove_level,
-                                  set_level)
-from exauq.core.numerics import FLOAT_TOLERANCE, equal_within_tolerance
-from exauq.utilities.csv_db import Path
-from tests.unit.fakes import FakeGP, FakeGPHyperparameters
-from tests.utilities.utilities import (ExauqTestCase, compare_input_tuples,
-                                       exact, make_window)
-=======
 from exauq.core.modelling import (
     AbstractGaussianProcess,
     GaussianProcessHyperparameters,
@@ -52,7 +40,6 @@
     exact,
     make_window,
 )
->>>>>>> 0c9689d6
 
 
 class TestInput(unittest.TestCase):
