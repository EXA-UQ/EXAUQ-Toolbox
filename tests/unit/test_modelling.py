import unittest

import numpy as np
from tests.utilities.utilities import exact

from exauq.core.modelling import Input, SimulatorDomain, TrainingDatum
from tests.utilities.utilities import exact


class TestInput(unittest.TestCase):
    def test_input_reals(self):
        """Test that an input can be constructed from args that are
        real numbers."""
        _ = Input(np.float16(1.2345))
        _ = Input(1.2, np.int32(33))

    def test_input_non_real_error(self):
        """Test that TypeError is raised during construction if there is an
        arg that doesn't define a real number."""
<<<<<<< HEAD

        msg = 'Arguments must be instances of real numbers'
        for coord in ["a", complex(1, 1)]:
            with self.subTest(coord=coord):
                with self.assertRaisesRegex(TypeError, exact(msg)):
                    Input(1, coord)
=======
        with self.assertRaises(TypeError) as cm:
            Input(1, "a")

        self.assertEqual(
            "Arguments must be instances of real numbers", str(cm.exception)
        )

        with self.assertRaises(TypeError) as cm:
            Input(1, complex(1, 1))

        self.assertEqual(
            "Arguments must be instances of real numbers", str(cm.exception)
        )

    def test_input_none_error(self):
        """Test that a TypeError is raised if the input array contains None."""

        with self.assertRaises(TypeError) as cm:
            _ = Input(1.1, None)

        self.assertEqual(
            "Input coordinates must be real numbers, not None", str(cm.exception)
        )

    def test_input_non_finite_error(self):
        """Test that a ValueError is raised if the input array contains various
        non-real elements."""

        msg = "Cannot supply NaN or non-finite numbers as arguments"
        with self.assertRaises(ValueError) as cm:
            _ = Input(1.1, np.nan)

        self.assertEqual(msg, str(cm.exception))

        with self.assertRaises(ValueError) as cm:
            _ = Input(1.1, np.inf)

        self.assertEqual(msg, str(cm.exception))

        with self.assertRaises(ValueError) as cm:
            _ = Input(1.1, np.NINF)  # negative inf

        self.assertEqual(msg, str(cm.exception))
>>>>>>> 100da972

    def test_str(self):
        """Test that the string description of an instance of
        Input gives the coordinates."""

        self.assertEqual("(1, 2, 3)", str(Input(1, 2, 3)))
        self.assertEqual("1.5", str(Input(1.5)))
        self.assertEqual("()", str(Input()))

    def test_repr(self):
        """Test that the string representation of an instance of
        Input gives a recipe for construction."""

        self.assertEqual("Input(1, 2, 3)", repr(Input(1, 2, 3)))
        self.assertEqual("Input(1.5)", repr(Input(1.5)))
        self.assertEqual("Input()", repr(Input()))

    def test_eq(self):
        """Test equality and inequality of different Input objects."""
        self.assertEqual(Input(), Input())
        self.assertEqual(Input(2), Input(2))
        self.assertEqual(Input(2, 3, 4), Input(2, 3, 4))
        self.assertNotEqual(Input(1), 1)
        self.assertNotEqual(Input(), Input(1))
        self.assertNotEqual(Input(2), Input(3))
        self.assertNotEqual(Input(1), Input(1, 1))
        self.assertNotEqual(Input(1, 1), Input(1, 1.1))

    def test_value_none(self):
        """Test that the value of an input is None when the input
        has no coordinates."""
        self.assertIsNone(Input().value)

    def test_value_float(self):
        """Test that the value of an input is returned as a float
        when the input has only one dimension."""
        x = Input(2)
        self.assertEqual(2, x.value)

    def test_value_tuple(self):
        """Test that the value of an input is a tuple when the
        input has dimension greater than one."""
        x = Input(1, 2)
        self.assertEqual((1, 2), x.value)

    def test_value_immutable(self):
        """Test that the value of the input is immutable."""
        x = Input(2)
        with self.assertRaises(AttributeError):
            x.value = 3

    def test_len(self):
        """Test that the length of the input is equal to the number of coordinates (or
        0 if empty)."""
        self.assertEqual(0, len(Input()))
        self.assertEqual(1, len(Input(0)))
        self.assertEqual(2, len(Input(0, 0)))

    def test_getitem_int(self):
        """Test that individual coordinates of the input can be accessed with ints
        (with indexing starting at 0)."""

        self.assertEqual(1, Input(1)[0])
        self.assertEqual(2, Input(1, 2)[1])
        self.assertEqual(2, Input(1, 2)[-1])

    def test_getitem_slice(self):
        """Test that a slice of the coordinates can be accessed, returned as a new Input
        instance."""

        x1 = Input(1, 2)
        x2 = Input(1, 2, 3, 4)
        x3 = Input(1)
        self.assertEqual(Input(1), x1[0:1])
        self.assertEqual(Input(1), x1[:-1])
        self.assertEqual(Input(1, 2), x1[:])
        self.assertEqual(Input(2), x1[1:])
        self.assertEqual(Input(1, 3), x2[::2])
        self.assertEqual(Input(2, 4), x2[1::2])
        self.assertEqual(Input(2), x2[1:3:2])
        self.assertEqual(Input(1), x3[:])
        self.assertEqual(Input(), x3[:0])

    def test_getitem_wrong_type_error(self):
        """Test that a TypeError is raised if the indexing item is not an integer."""

        i = "a"
        x = Input(2)
        with self.assertRaisesRegex(
            TypeError,
            exact(f"Subscript must be an 'int' or slice, but received {type(i)}."),
        ):
            x[i]

    def test_getitem_index_out_of_bounds_error(self):
        """Test that an IndexError is raised if the indexing item does not fall within
        the input's dimension."""

        x = Input(2)
        i = 1
        with self.assertRaisesRegex(
            IndexError, exact(f"Input index {i} out of range.")
        ):
            x[i]

    def test_sequence_implementation(self):
        """Test that an Input implements the collections.abc.Sequence interface."""

        for method in [
            "__getitem__",
            "__len__",
            "__contains__",
            "__iter__",
            "__reversed__",
            "index",
            "count",
        ]:
            with self.subTest(method=method):
                self.assertTrue(hasattr(Input, method))

    def test_from_array(self):
        """Test that an input can be created from a Numpy array of data."""

        _input = np.array([1, -2.1, 3e2])
        expected = Input(1, -2.1, 3e2)
        self.assertEqual(expected, Input.from_array(_input))

    def test_from_array_not_array_error(self):
        """Test that a TypeError is raised if the input is not a Numpy array."""

        x = 1
        with self.assertRaises(TypeError) as cm:
            _ = Input.from_array(x)

        self.assertEqual(
            f"Expected 'input' of type numpy.ndarray but received {type(x)}.",
            str(cm.exception),
        )

    def test_from_array_wrong_shape_error(self):
        """Test that a ValueError is raised if the input array is not
        1-dimensional."""

        arr = np.array([[1.1], [2.2]])
        with self.assertRaises(ValueError) as cm:
            _ = Input.from_array(arr)

        self.assertEqual(
            "Expected 'input' to be a 1-dimensional numpy.ndarray but received an "
            f"array with {arr.ndim} dimensions.",
            str(cm.exception),
        )

    def test_from_array_non_real_error(self):
        """Test that a ValueError is raised if the input array contains data
        that does not define a real number."""

        with self.assertRaises(ValueError) as cm:
            _ = Input.from_array(np.array([np.datetime64(123, "m")]))

        self.assertEqual(
            "'input' must be a numpy.ndarray array of real numbers", str(cm.exception)
        )

    def test_from_array_none_error(self):
        """Test that a ValueError is raised if the input array contains None."""

        with self.assertRaises(ValueError) as cm:
            _ = Input.from_array(np.array([1.1, None]))

        self.assertEqual("'input' cannot contain None", str(cm.exception))

    def test_from_array_not_finite_error(self):
        """Test that a ValueError is raised if the input array contains NaN or
        non-finite elements."""

        msg = "'input' cannot contain NaN or non-finite numbers"

        with self.assertRaises(ValueError) as cm:
            _ = Input.from_array(np.array([1.1, np.nan]))

        self.assertEqual(msg, str(cm.exception))

        with self.assertRaises(ValueError) as cm:
            _ = Input.from_array(np.array([1.1, np.inf]))

        self.assertEqual(msg, str(cm.exception))

        with self.assertRaises(ValueError) as cm:
            _ = Input.from_array(np.array([1.1, np.NINF]))  # negative inf

        self.assertEqual(msg, str(cm.exception))


class TestTrainingDatum(unittest.TestCase):
    def test_input_error(self):
        """Test that a TypeError is raised if the constructor arg 'input'
        is not an Input."""

        msg = "Argument 'input' must be of type Input"
        with self.assertRaisesRegex(TypeError, exact(msg)):
            TrainingDatum(1, 1)

<<<<<<< HEAD
    def test_output_error(self):
        """Test that a TypeError is raised if the constructor arg 'output'
        is not a real number."""

        msg = "Argument 'output' must define a real number"
        for output in ['a', complex(1, 1)]:
            with self.subTest(output=output):
                with self.assertRaisesRegex(TypeError, exact(msg)):
                    TrainingDatum(Input(1), output)
    
=======
        self.assertEqual("Argument `input` must be of type Input", str(cm.exception))

    def test_output_not_real_error(self):
        """Test that a TypeError is raised if the constructor arg `output`
        is not a real number."""

        msg = "Argument `output` must define a real number"
        with self.assertRaises(TypeError) as cm:
            TrainingDatum(Input(1), "a")

        self.assertEqual(msg, str(cm.exception))

        with self.assertRaises(TypeError) as cm:
            TrainingDatum(Input(1), complex(1, 1))

        self.assertEqual(msg, str(cm.exception))

        with self.assertRaises(TypeError) as cm:
            TrainingDatum(Input(1), [1.1])

        self.assertEqual(msg, str(cm.exception))

    def test_output_none_error(self):
        """Test that a TypeError is raised if the constructor arg `output`
        is None."""

        with self.assertRaises(TypeError) as cm:
            _ = TrainingDatum(Input(1), None)

        self.assertEqual("Argument 'output' cannot be None", str(cm.exception))

    def test_output_not_finite_error(self):
        """Test that a ValueError is raised if the constructor arg `output` is
        NaN or non-finite."""

        msg = "Argument 'output' cannot be NaN or non-finite"

        with self.assertRaises(ValueError) as cm:
            _ = TrainingDatum(Input(1), np.nan)

        self.assertEqual(msg, str(cm.exception))

        with self.assertRaises(ValueError) as cm:
            _ = TrainingDatum(Input(1), np.inf)

        self.assertEqual(msg, str(cm.exception))

        with self.assertRaises(ValueError) as cm:
            _ = TrainingDatum(Input(1), np.NINF)  # negative inf

        self.assertEqual(msg, str(cm.exception))

>>>>>>> 100da972
    def test_str(self):
        """Test that the string description of an instance of
        TrainingDatum gives a tuple of the constituent parts."""

        self.assertEqual("((1, 2), 3)", str(TrainingDatum(Input(1, 2), 3)))

    def test_repr(self):
        """Test that the string representation of an instance of TrainingDatum
        gives a recipe for its construction."""

        expected = "TrainingDatum(input=Input(1, 2), output=3)"
        self.assertEqual(expected, repr(TrainingDatum(Input(1, 2), 3)))

    def test_immutable(self):
        """Test that the input and output attributes are immutable."""

        datum = TrainingDatum(Input(1), 2)
        with self.assertRaisesRegex(
            AttributeError,
            "cannot assign to field 'input'$"
        ):
            datum.input = Input(2)
<<<<<<< HEAD
        
        with self.assertRaisesRegex(
            AttributeError,
                "cannot assign to field 'output'$"
        ):
=======

        self.assertTrue(str(cm.exception).endswith("cannot assign to field 'input'"))

        with self.assertRaises(AttributeError) as cm:
>>>>>>> 100da972
            datum.output = 1


    def test_list_from_arrays(self):
        """Test that a list of training data is created from Numpy arrays of
        inputs and outputs."""

        inputs = np.array([[0.2, 1.1], [-2, 3000.9], [3.5, 9.87]])
        outputs = np.array([-1, 0, 1.1])
        expected = [
            TrainingDatum(Input(0.2, 1.1), -1),
            TrainingDatum(Input(-2, 3000.9), 0),
            TrainingDatum(Input(3.5, 9.87), 1.1),
        ]
        self.assertEqual(expected, TrainingDatum.list_from_arrays(inputs, outputs))


class TestSimulatorDomain(unittest.TestCase):
    def setUp(self) -> None:
        self.bounds = [(0, 2), (0, 1)]
        self.domain = SimulatorDomain(self.bounds)

    def test_input_not_in_domain_wrong_type(self):
        """Test that objects not of type Input are not contained in the domain."""

        self.assertFalse(1.0 in self.domain)

    def test_input_not_in_domain_wrong_dims(self):
        """Test that an Input with the wrong number of dimensions cannot belong to
        the domain."""

        x1 = Input(1)
        x2 = Input(1, 1, 1)
        self.assertFalse(x1 in self.domain)
        self.assertFalse(x2 in self.domain)

    def test_input_not_in_domain_coord_out_of_bounds_one_dim(self):
        """Test that an Input with a coordinate that lies outside the domain's bounds
        cannot belong to the domain, in the case of a 1-dim domain."""

        bounds = [(0, 1)]
        domain = SimulatorDomain(bounds)
        x1 = Input(1.1)
        x2 = Input(-0.1)
        self.assertFalse(x1 in domain)
        self.assertFalse(x2 in domain)

    def test_input_not_in_domain_coord_out_of_bounds_multi_dim(self):
        """Test that an Input with a coordinate that lies outside the domain's bounds
        cannot belong to the domain, in the case of a multi-dim domain."""

        x1 = Input(2.1, 0)
        x2 = Input(1, -0.1)
        self.assertFalse(x1 in self.domain)
        self.assertFalse(x2 in self.domain)

    def test_dim_equal_number_of_supplied_bounds(self):
        """Test that the dimension of the domain is equal to the length of the bounds
        sequence that was supplied."""

        self.assertEqual(len(self.bounds), self.domain.dim)

    def test_dim_immutable(self):
        """Test that the dim property is read-only."""

        with self.assertRaises(AttributeError):
            self.domain.dim = 1

    def test_scale_returns_input(self):
        """Test that the scale method returns a tuple of real numbers."""

        coordinates = (0.5, 0.5)
        transformed = self.domain.scale(coordinates)
        self.assertIsInstance(transformed, Input)

    def test_scale_wrong_dimension_input_error(self):
        """Test that a ValueError is raised if the wrong number of coordinates are
        present in the input arg."""

        for coordinates in [(1,), (1, 1, 1)]:
            with self.subTest(coordinates=coordinates):
                with self.assertRaisesRegex(
                    ValueError,
                    exact(
                        f"Expected 'coordinates' to be a sequence of length "
                        f"{self.domain.dim} but received sequence of length "
                        f"{len(coordinates)}."
                    ),
                ):
                    self.domain.scale(coordinates)

    def test_scale_rescales_coordinates(self):
        """Test that each coordinate is rescaled linearly according to the bounds in
        the domain."""

        bounds = [(0, 1), (-0.5, 0.5), (1, 11)]
        domain = SimulatorDomain(bounds)
        coordinates = (0.5, 1, 0.7)
        transformed = domain.scale(coordinates)

        for z, x, bnds in zip(transformed, coordinates, bounds):
            with self.subTest(x=x, bnds=bnds, z=z):
                self.assertAlmostEqual(z, bnds[0] + x * (bnds[1] - bnds[0]))


if __name__ == "__main__":
    unittest.main()<|MERGE_RESOLUTION|>--- conflicted
+++ resolved
@@ -1,7 +1,6 @@
 import unittest
 
 import numpy as np
-from tests.utilities.utilities import exact
 
 from exauq.core.modelling import Input, SimulatorDomain, TrainingDatum
 from tests.utilities.utilities import exact
@@ -17,27 +16,12 @@
     def test_input_non_real_error(self):
         """Test that TypeError is raised during construction if there is an
         arg that doesn't define a real number."""
-<<<<<<< HEAD
 
         msg = 'Arguments must be instances of real numbers'
         for coord in ["a", complex(1, 1)]:
             with self.subTest(coord=coord):
                 with self.assertRaisesRegex(TypeError, exact(msg)):
                     Input(1, coord)
-=======
-        with self.assertRaises(TypeError) as cm:
-            Input(1, "a")
-
-        self.assertEqual(
-            "Arguments must be instances of real numbers", str(cm.exception)
-        )
-
-        with self.assertRaises(TypeError) as cm:
-            Input(1, complex(1, 1))
-
-        self.assertEqual(
-            "Arguments must be instances of real numbers", str(cm.exception)
-        )
 
     def test_input_none_error(self):
         """Test that a TypeError is raised if the input array contains None."""
@@ -68,7 +52,6 @@
             _ = Input(1.1, np.NINF)  # negative inf
 
         self.assertEqual(msg, str(cm.exception))
->>>>>>> 100da972
 
     def test_str(self):
         """Test that the string description of an instance of
@@ -272,7 +255,6 @@
         with self.assertRaisesRegex(TypeError, exact(msg)):
             TrainingDatum(1, 1)
 
-<<<<<<< HEAD
     def test_output_error(self):
         """Test that a TypeError is raised if the constructor arg 'output'
         is not a real number."""
@@ -282,29 +264,6 @@
             with self.subTest(output=output):
                 with self.assertRaisesRegex(TypeError, exact(msg)):
                     TrainingDatum(Input(1), output)
-    
-=======
-        self.assertEqual("Argument `input` must be of type Input", str(cm.exception))
-
-    def test_output_not_real_error(self):
-        """Test that a TypeError is raised if the constructor arg `output`
-        is not a real number."""
-
-        msg = "Argument `output` must define a real number"
-        with self.assertRaises(TypeError) as cm:
-            TrainingDatum(Input(1), "a")
-
-        self.assertEqual(msg, str(cm.exception))
-
-        with self.assertRaises(TypeError) as cm:
-            TrainingDatum(Input(1), complex(1, 1))
-
-        self.assertEqual(msg, str(cm.exception))
-
-        with self.assertRaises(TypeError) as cm:
-            TrainingDatum(Input(1), [1.1])
-
-        self.assertEqual(msg, str(cm.exception))
 
     def test_output_none_error(self):
         """Test that a TypeError is raised if the constructor arg `output`
@@ -336,7 +295,6 @@
 
         self.assertEqual(msg, str(cm.exception))
 
->>>>>>> 100da972
     def test_str(self):
         """Test that the string description of an instance of
         TrainingDatum gives a tuple of the constituent parts."""
@@ -359,20 +317,12 @@
             "cannot assign to field 'input'$"
         ):
             datum.input = Input(2)
-<<<<<<< HEAD
         
         with self.assertRaisesRegex(
             AttributeError,
                 "cannot assign to field 'output'$"
         ):
-=======
-
-        self.assertTrue(str(cm.exception).endswith("cannot assign to field 'input'"))
-
-        with self.assertRaises(AttributeError) as cm:
->>>>>>> 100da972
             datum.output = 1
-
 
     def test_list_from_arrays(self):
         """Test that a list of training data is created from Numpy arrays of
